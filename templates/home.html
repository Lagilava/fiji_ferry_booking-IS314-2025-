--- conflicted
+++ resolved
@@ -1,2231 +1,2215 @@
-{% extends 'base.html' %}
-{% load static %}
-{% load math_filters %}
-{% block title %}Fiji Ferry Booking - Home{% endblock %}
-{% block content %}
-<!-- 🎬 HERO SECTION WITH SLIDESHOW -->
-<header class="hero relative w-[100vw] left-[50%] -ml-[50vw] overflow-hidden" role="banner" data-aos="fade">
-    <div class="hero-slideshow" aria-hidden="true">
-        <div class="hero-slide slide-1 active"
-             data-src-light="https://images.pexels.com/photos/531035/pexels-photo-531035.jpeg?auto=format&fit=crop&w=2000&q=80"
-             data-src-dark="https://images.pexels.com/photos/1287145/pexels-photo-1287145.jpeg?auto=format&fit=crop&w=2000&q=80"
-             style="background-image: url('https://images.pexels.com/photos/531035/pexels-photo-531035.jpeg?auto=format&fit=crop&w=2000&q=80');">
-            <div class="slide-caption">Discover Fiji's Stunning Coastlines</div>
-        </div>
-        <div class="hero-slide slide-2"
-             data-src-light="https://images.pexels.com/photos/4262989/pexels-photo-4262989.jpeg?auto=format&fit=crop&w=2000&q=80"
-             data-src-dark="https://images.pexels.com/photos/847393/pexels-photo-847393.jpeg?auto=format&fit=crop&w=2000&q=80"
-             style="background-image: url('https://images.pexels.com/photos/4262989/pexels-photo-4262989.jpeg?auto=format&fit=crop&w=2000&q=80');">
-            <div class="slide-caption">Sail Through Paradise</div>
-        </div>
-        <div class="hero-slide slide-3"
-             data-src-light="https://images.pexels.com/photos/1752461/pexels-photo-1752461.jpeg?auto=format&fit=crop&w=2000&q=80"
-             data-src-dark="https://images.pexels.com/photos/1612462/pexels-photo-1612462.jpeg?auto=format&fit=crop&w=2000&q=80"
-             style="background-image: url('https://images.pexels.com/photos/1752461/pexels-photo-1752461.jpeg?auto=format&fit=crop&w=2000&q=80');">
-            <div class="slide-caption">Explore Hidden Islands</div>
-        </div>
-        <div class="hero-slide slide-4"
-             data-src-light="https://images.pexels.com/photos/11820070/pexels-photo-11820070.jpeg?auto=format&fit=crop&w=2000&q=80"
-             data-src-dark="https://images.pexels.com/photos/2356045/pexels-photo-2356045.jpeg?auto=format&fit=crop&w=2000&q=80"
-             style="background-image: url('https://images.pexels.com/photos/11820070/pexels-photo-11820070.jpeg?auto=format&fit=crop&w=2000&q=80');">
-            <div class="slide-caption">Experience Sunset Voyages</div>
-        </div>
-    </div>
-    <div class="hero-overlay" aria-hidden="true"></div>
-    <div class="hero-content max-w-7xl mx-auto px-4 sm:px-6 lg:px-8">
-        <h1 class="text-4xl md:text-6xl lg:text-7xl font-bold text-white font-playfair mb-6 leading-tight" data-aos="fade-up" data-aos-delay="100">
-            Explore Fiji by Ferry
-        </h1>
-        <p class="intro-text text-lg md:text-xl text-white/90 mb-8 max-w-2xl mx-auto leading-relaxed" data-aos="fade-up" data-aos-delay="200">
-            Book your seamless island adventure with Fiji's premier ferry service
-        </p>
-        <!-- Interactive Booking Widget -->
-        <div class="booking-widget bg-white/10 backdrop-blur-xl border border-white/20 rounded-2xl p-6 md:p-8 shadow-2xl max-w-4xl mx-auto mb-8" data-aos="fade-up" data-aos-delay="300">
-            <h3 class="text-xl font-bold text-white font-poppins mb-6">Find Your Perfect Ferry</h3>
-            <form class="booking-form space-y-4" id="search-form" action="{% url 'bookings:book_ticket' %}" method="get" aria-label="Search for ferry schedules" novalidate>
-                <div class="form-row flex flex-wrap gap-4">
-                    <!-- Route Selection -->
-                    <div class="form-group flex-1 min-w-[200px]">
-                        <label for="route" class="block text-sm font-semibold text-white/90 mb-2">🗺️ Route</label>
-                        <div class="relative">
-                            <svg class="absolute left-3 top-1/2 transform -translate-y-1/2 w-5 h-5 text-white/60" fill="none" stroke="currentColor" viewBox="0 0 24 24" aria-hidden="true">
-                                <path stroke-linecap="round" stroke-linejoin="round" stroke-width="2" d="M17.657 16.657L13.414 20.9a1.998 1.998 0 01-2.827 0l-4.244-4.243a8 8 0 1111.314 0z"/>
-                            </svg>
-                            <input type="text"
-                                   id="route"
-                                   name="route"
-                                   required
-                                   list="routes"
-                                   value="{{ form_data.route|default:''|escapejs }}"
-                                   placeholder="Select route (e.g., Nadi to Suva)"
-                                   class="w-full pl-10 pr-4 py-3 bg-white/10 border border-white/20 rounded-xl text-white placeholder-white/60 focus:outline-none focus:ring-2 focus:ring-cyan-400/50 backdrop-blur-sm transition-all"
-                                   aria-required="true"
-                                   autocomplete="off">
-                            <datalist id="routes">
-                                {% for route in routes %}
-                                    <option value="{{ route.departure_port.name|lower }}-to-{{ route.destination_port.name|lower }}" data-display="{{ route.departure_port.name }} → {{ route.destination_port.name }}">
-                                        {{ route.departure_port.name }} → {{ route.destination_port.name }}
-                                    </option>
-                                {% empty %}
-                                    <option value="nadi-to-suva" data-display="Nadi → Suva">Nadi → Suva</option>
-                                    <option value="denarau-to-yasawa" data-display="Denarau → Yasawa Islands">Denarau → Yasawa Islands</option>
-                                    <option value="suva-to-lautoka" data-display="Suva → Lautoka">Suva → Lautoka</option>
-                                {% endfor %}
-                            </datalist>
-                        </div>
-                        <div class="route-suggestions absolute w-full mt-1 bg-white/90 backdrop-blur-sm rounded-xl border border-white/20 max-h-48 overflow-y-auto z-10 hidden" id="route-suggestions"></div>
-                    </div>
-                    <!-- Date Selection -->
-                    <div class="form-group flex-1 min-w-[180px]">
-                        <label for="departure-date" class="block text-sm font-semibold text-white/90 mb-2">📅 Departure Date</label>
-                        <div class="relative">
-                            <svg class="absolute left-3 top-1/2 transform -translate-y-1/2 w-5 h-5 text-white/60" fill="none" stroke="currentColor" viewBox="0 0 24 24" aria-hidden="true">
-                                <path stroke-linecap="round" stroke-linejoin="round" stroke-width="2" d="M8 7V3m8 4V3m-9 8h10M5 21h14a2 2 0 002-2V7a2 2 0 00-2-2H5a2 2 0 00-2 2v10a2 2 0 002 2z"/>
-                            </svg>
-                            <input type="date"
-                                   id="departure-date"
-                                   name="date"
-                                   required
-                                   min="{{ today|date:'Y-m-d' }}"
-                                   value="{{ form_data.date|default:today|date:'Y-m-d'|escapejs }}"
-                                   class="w-full pl-10 pr-4 py-3 bg-white/10 border border-white/20 rounded-xl text-white placeholder-white/60 focus:outline-none focus:ring-2 focus:ring-emerald-400/50 backdrop-blur-sm transition-all date-input"
-                                   aria-required="true">
-                        </div>
-                        <div class="date-hint text-xs text-white/60 mt-1 hidden" id="date-hint">Select a date to see available ferries</div>
-                    </div>
-                    <!-- Passengers -->
-                    <div class="form-group flex-1 min-w-[140px]">
-                        <label for="passengers" class="block text-sm font-semibold text-white/90 mb-2">👥 Passengers</label>
-                        <div class="relative">
-                            <svg class="absolute left-3 top-1/2 transform -translate-y-1/2 w-5 h-5 text-white/60" fill="none" stroke="currentColor" viewBox="0 0 24 24" aria-hidden="true">
-                                <path stroke-linecap="round" stroke-linejoin="round" stroke-width="2" d="M12 4.354a4 4 0 110 5.292M15 21H3v-1a6 6 0 0112 0v1zm0 0h6v-1a6 6 0 00-9-5.197m13.5-9a2.5 2.5 0 11-5 0 2.5 2.5 0 015 0z"/>
-                            </svg>
-                            <select id="passengers"
-                                    name="passengers"
-                                    required
-                                    class="w-full pl-10 pr-4 py-3 bg-white/10 border border-white/20 rounded-xl text-white focus:outline-none focus:ring-2 focus:ring-amber-400/50 backdrop-blur-sm transition-all passenger-select"
-                                    aria-required="true">
-                                <option value="1" {% if form_data.passengers == '1' %}selected{% endif %}>1 Passenger</option>
-                                <option value="2" {% if form_data.passengers == '2' %}selected{% endif %}>2 Passengers</option>
-                                <option value="3" {% if form_data.passengers == '3' %}selected{% endif %}>3 Passengers</option>
-                                <option value="4" {% if form_data.passengers == '4' %}selected{% endif %}>4 Passengers</option>
-                                <option value="5" {% if form_data.passengers == '5' %}selected{% endif %}>5+ Passengers</option>
-                            </select>
-                        </div>
-                    </div>
-                </div>
-                <div class="form-actions flex flex-col sm:flex-row gap-4 pt-4">
-                    <button type="submit"
-                            class="search-button w-full sm:w-auto bg-gradient-to-r from-emerald-500 to-cyan-500 hover:from-emerald-600 hover:to-cyan-600 text-white py-4 px-8 rounded-xl font-semibold shadow-lg hover:shadow-xl transform hover:-translate-y-1 transition-all flex items-center justify-center gap-3 text-lg disabled:opacity-50 disabled:cursor-not-allowed"
-                            aria-label="Search for available ferries">
-                        <i class="fas fa-search"></i>
-                        <span>Find Ferries</span>
-                    </button>
-                    <a href="{% url 'bookings:book_ticket' %}"
-                       class="book-now-button w-full sm:w-auto bg-gradient-to-r from-amber-500 to-orange-500 hover:from-amber-600 hover:to-orange-600 text-white py-4 px-8 rounded-xl font-semibold shadow-lg hover:shadow-xl transform hover:-translate-y-1 transition-all flex items-center justify-center gap-3 text-lg"
-                       aria-label="Quick booking without search">
-                        <i class="fas fa-rocket"></i>
-                        <span>Quick Book</span>
-                    </a>
-                </div>
-                <!-- Form validation feedback -->
-                <div class="form-feedback mt-2 text-sm text-white/70 hidden" id="form-feedback" role="status" aria-live="polite"></div>
-            </form>
-        </div>
-    </div>
-    <!-- Navigation Dots -->
-    <nav class="hero-nav-dots" aria-label="Hero slideshow navigation" role="navigation">
-        <button class="dot active" aria-label="Go to slide 1 of 4" type="button" data-slide="0" aria-pressed="true"></button>
-        <button class="dot" aria-label="Go to slide 2 of 4" type="button" data-slide="1" aria-pressed="false"></button>
-        <button class="dot" aria-label="Go to slide 3 of 4" type="button" data-slide="2" aria-pressed="false"></button>
-        <button class="dot" aria-label="Go to slide 4 of 4" type="button" data-slide="3" aria-pressed="false"></button>
-    </nav>
-</header>
-<!-- 📊 STATS BAR -->
-<section class="stats-bar bg-white/80 backdrop-blur-sm py-6" data-aos="fade-up" aria-labelledby="stats-heading">
-    <div class="container mx-auto px-4">
-        <h2 id="stats-heading" class="sr-only">Service Statistics</h2>
-        <div class="stats-grid flex flex-wrap justify-center gap-8 text-center">
-            <div class="stat-item" data-aos="fade-up" data-aos-delay="100">
-                <div class="stat-number text-3xl font-bold text-emerald-600 mb-1" data-target="12" data-unit="" aria-label="12 destinations">0</div>
-                <div class="stat-label text-sm font-medium text-gray-600">Destinations</div>
-            </div>
-            <div class="stat-item" data-aos="fade-up" data-aos-delay="200">
-                <div class="stat-number text-3xl font-bold text-cyan-600 mb-1" data-target="8" data-unit="" aria-label="8 ferry operators">0</div>
-                <div class="stat-label text-sm font-medium text-gray-600">Operators</div>
-            </div>
-            <div class="stat-item" data-aos="fade-up" data-aos-delay="300">
-                <div class="stat-number text-3xl font-bold text-amber-600 mb-1" data-target="50" data-unit="+" aria-label="50+ daily departures">0</div>
-                <div class="stat-label text-sm font-medium text-gray-600">Daily Departures</div>
-            </div>
-            <div class="stat-item" data-aos="fade-up" data-aos-delay="400">
-                <div class="stat-number text-3xl font-bold text-green-600 mb-1" data-target="98" data-unit="%" aria-label="98% on-time rate">0</div>
-                <div class="stat-label text-sm font-medium text-gray-600">On-Time Rate</div>
-            </div>
-        </div>
-    </div>
-</section>
-<!-- 🎯 WELCOME SECTION -->
-<section class="welcome-section py-16 bg-gradient-to-b from-white to-blue-50/50" data-aos="fade-up" aria-labelledby="welcome-heading">
-    <div class="container mx-auto px-4 text-center">
-        <div class="welcome-content max-w-4xl mx-auto" data-aos="zoom-in">
-            {% if user.is_authenticated %}
-                <h2 id="welcome-heading" class="text-3xl md:text-4xl font-bold text-gray-800 font-playfair mb-4">
-                    Welcome back, {{ user.first_name|default:user.username|title }}!
-                </h2>
-                <p class="text-xl text-gray-600 mb-8 leading-relaxed">
-                    Ready for your next island adventure? Your previous trips and preferences are saved for quick booking.
-                </p>
-                <div class="welcome-actions flex flex-col sm:flex-row gap-4 justify-center bg-white/95 backdrop-blur-sm rounded-2xl p-6 shadow-lg">
-                    <a href="{% url 'bookings:booking_history' %}"
-                       class="history-btn bg-gradient-to-r from-blue-500 to-indigo-600 hover:from-blue-600 hover:to-indigo-700 text-white py-3 px-8 rounded-xl font-semibold shadow-lg hover:shadow-xl transition-all flex items-center gap-2 justify-center"
-                       aria-label="View your booking history">
-                        <i class="fas fa-history"></i>
-                        <span>My Bookings</span>
-                    </a>
-                    <a href="{% url 'bookings:book_ticket' %}"
-                       class="book-btn bg-gradient-to-r from-emerald-500 to-teal-500 hover:from-emerald-600 hover:to-teal-600 text-white py-3 px-8 rounded-xl font-semibold shadow-lg hover:shadow-xl transition-all flex items-center gap-2 justify-center"
-                       aria-label="Book a new ferry trip">
-                        <i class="fas fa-ship"></i>
-                        <span>Book New Trip</span>
-                    </a>
-                </div>
-            {% else %}
-                <h2 id="welcome-heading" class="text-3xl md:text-4xl font-bold text-gray-800 font-playfair mb-4">
-                    Welcome to Fiji Ferry Booking!
-                </h2>
-                <p class="text-xl text-gray-600 mb-8 leading-relaxed max-w-2xl mx-auto">
-                    Discover Fiji's beautiful islands with our seamless ferry booking experience. Join thousands of happy travelers exploring paradise.
-                </p>
-                <div class="welcome-actions flex flex-col sm:flex-row gap-4 justify-center bg-white/95 backdrop-blur-sm rounded-2xl p-6 shadow-lg">
-                    <a href="{% url 'accounts:login' %}"
-                       class="login-btn bg-gradient-to-r from-blue-500 to-indigo-600 hover:from-blue-600 hover:to-indigo-700 text-white py-3 px-8 rounded-xl font-semibold shadow-lg hover:shadow-xl transition-all flex items-center gap-2 justify-center"
-                       aria-label="Sign in to your account">
-                        <i class="fas fa-sign-in-alt"></i>
-                        <span>Sign In</span>
-                    </a>
-                    <a href="{% url 'accounts:register' %}"
-                       class="register-btn bg-gradient-to-r from-emerald-500 to-teal-500 hover:from-emerald-600 hover:to-teal-600 text-white py-3 px-8 rounded-xl font-semibold shadow-lg hover:shadow-xl transition-all flex items-center gap-2 justify-center"
-                       aria-label="Create a new account">
-                        <i class="fas fa-user-plus"></i>
-                        <span>Get Started</span>
-                    </a>
-                </div>
-            {% endif %}
-        </div>
-    </div>
-</section>
-<!-- 🗺️ SCHEDULES SECTION -->
-<section class="schedules py-16 bg-white" id="schedules-section" data-aos="fade-up" aria-labelledby="schedules-heading">
-    <div class="container mx-auto px-4">
-        <!-- Next Departure Banner -->
-        {% if next_departure %}
-        <div class="next-departure-banner bg-gradient-to-r from-emerald-50 to-teal-50 border-l-4 border-emerald-500 p-4 rounded-r-lg mb-8 shadow-sm animate-pulse" data-aos="slide-left" role="banner" aria-label="Next scheduled departure information">
-            <div class="flex flex-wrap items-center justify-between gap-4">
-                <div class="banner-content">
-                    <h3 class="text-lg font-semibold text-emerald-800 font-poppins">Next Departure</h3>
-                    <time class="text-sm text-emerald-700" id="next-departure-time" datetime="{{ next_departure.departure_time|date:'c' }}" aria-live="polite">
-                        {{ next_departure.departure_time|date:"H:i A" }} - {{ next_departure.route.departure_port.name }} to {{ next_departure.route.destination_port.name }}
-                    </time>
-                </div>
-                <a href="{% url 'bookings:book_ticket' %}?schedule_id={{ next_departure.id }}"
-                   class="banner-cta bg-emerald-600 hover:bg-emerald-700 text-white px-6 py-2 rounded-lg font-semibold transition-colors flex items-center gap-2 text-sm shadow-md hover:shadow-lg"
-                   aria-label="Book the next departure from {{ next_departure.route.departure_port.name }} to {{ next_departure.route.destination_port.name }}">
-                    <i class="fas fa-bolt" aria-hidden="true"></i>
-                    <span>Book Now</span>
-                </a>
-            </div>
-        </div>
-        {% else %}
-        <div class="next-departure-banner bg-gradient-to-r from-emerald-50 to-teal-50 border-l-4 border-emerald-500 p-4 rounded-r-lg mb-8 shadow-sm animate-pulse" data-aos="slide-left" role="banner" aria-label="Next scheduled departure information">
-            <div class="flex flex-wrap items-center justify-between gap-4">
-                <div class="banner-content">
-                    <h3 class="text-lg font-semibold text-emerald-800 font-poppins">Next Departure</h3>
-                    <time class="text-sm text-emerald-700" id="next-departure-time" datetime="2025-09-18T10:00:00Z" aria-live="polite">
-                        10:00 AM - Nadi to Suva
-                    </time>
-                </div>
-                <a href="{% url 'bookings:book_ticket' %}?schedule_id=1"
-                   class="banner-cta bg-emerald-600 hover:bg-emerald-700 text-white px-6 py-2 rounded-lg font-semibold transition-colors flex items-center gap-2 text-sm shadow-md hover:shadow-lg"
-                   aria-label="Book the next departure from Nadi to Suva">
-                    <i class="fas fa-bolt" aria-hidden="true"></i>
-                    <span>Book Now</span>
-                </a>
-            </div>
-        </div>
-        {% endif %}
-        <!-- Schedule Filters -->
-        <div class="schedule-filters flex flex-wrap items-center justify-between gap-4 mb-6 bg-gray-50 p-4 rounded-lg border border-gray-200" data-aos="fade-up" role="search">
-            <h2 id="schedules-heading" class="text-2xl font-bold text-gray-800 font-playfair col-span-full sm:col-span-1">Upcoming Departures</h2>
-            <div class="filters-container flex flex-wrap gap-3 items-center justify-end flex-1">
-                <div class="filter-group relative">
-                    <label for="sort-by" class="sr-only">Sort schedules by</label>
-                    <div class="relative">
-                        <select id="sort-by"
-                                class="filter-select bg-white border border-gray-200 rounded-lg px-4 py-2 pr-10 shadow-sm focus:outline-none focus:ring-2 focus:ring-emerald-500/20 text-sm font-medium transition-all appearance-none cursor-pointer"
-                                aria-describedby="sort-help">
-                            <option value="time">Sort by Time</option>
-                            <option value="price">Sort by Price</option>
-                            <option value="duration">Sort by Duration</option>
-                        </select>
-                        <div class="absolute inset-y-0 right-0 pr-3 flex items-center pointer-events-none">
-                            <i class="fas fa-chevron-down text-gray-400" aria-hidden="true"></i>
-                        </div>
-                    </div>
-                    <p id="sort-help" class="sr-only text-xs text-gray-500 mt-1">Use arrow keys to navigate options</p>
-                </div>
-                <button id="view-all-btn"
-                        class="view-all-btn bg-emerald-600 hover:bg-emerald-700 text-white px-6 py-2 rounded-lg font-semibold transition-all shadow-md hover:shadow-lg flex items-center gap-2 text-sm"
-                        aria-label="View all {{ total_schedules }} available schedules">
-                    <i class="fas fa-th-list" aria-hidden="true"></i>
-                    <span>View All ({{ total_schedules }})</span>
-                </button>
-            </div>
-        </div>
-        <!-- Schedules Grid -->
-        {% if schedules %}
-            <div class="schedule-list grid grid-cols-1 md:grid-cols-2 lg:grid-cols-3 gap-6" id="schedule-list" role="list" aria-label="Available ferry schedules">
-                {% for schedule in schedules %}
-                    <article class="schedule-card transition-all duration-300 hover:shadow-lg hover:-translate-y-1 border border-gray-200 rounded-xl overflow-hidden flex flex-col h-full"
-                             data-schedule-id="{{ schedule.id }}"
-                             data-route-id="{{ schedule.route.id }}"
-                             data-time-slot="{{ schedule.departure_time|time:'H' }}"
-                             data-price="{{ schedule.route.base_fare|default:0 }}"
-                             role="article"
-                             aria-labelledby="schedule-{{ schedule.id }}-title">
-                        <div class="route-info p-6 flex-grow">
-                            <header class="mb-4">
-                                <h3 id="schedule-{{ schedule.id }}-title" class="text-xl font-bold text-gray-800 font-poppins mb-2">
-                                    {{ schedule.route.departure_port.name }} <span class="text-sm text-gray-400" aria-hidden="true">→</span> {{ schedule.route.destination_port.name }}
-                                </h3>
-                                <time class="departure-time text-sm text-gray-600 mb-1" datetime="{{ schedule.departure_time|date:'c' }}" aria-label="Departure time">
-                                    {{ schedule.departure_time|date:"D, M d, H:i A" }}
-                                </time>
-                                <p class="ferry-name text-sm text-gray-500">{{ schedule.ferry.name }}</p>
-                            </header>
-                            <!-- Weather Info -->
-                            <div class="weather-info flex items-center gap-3 p-3 bg-gray-50 rounded-lg mb-4 border border-gray-100" aria-label="Weather forecast for departure">
-                                <div class="weather-icon text-2xl flex-shrink-0" aria-hidden="true" id="weather-icon-{{ schedule.id }}">🌤️</div>
-                                <div class="weather-details flex-1 min-w-0">
-                                    <div class="weather-condition font-semibold text-sm text-gray-800 truncate" id="weather-condition-{{ schedule.id }}" role="status" aria-live="polite">
-                                        Loading weather...
-                                    </div>
-                                    <div class="weather-meta flex gap-4 text-xs text-gray-500 mt-1 flex-wrap">
-                                        <span class="weather-temp inline-flex items-center gap-1" id="weather-temp-{{ schedule.id }}" aria-label="Temperature">
-                                            <i class="fas fa-thermometer-half text-emerald-500" aria-hidden="true"></i>
-                                            <span>28°C</span>
-                                        </span>
-                                        <span class="weather-wind inline-flex items-center gap-1" id="weather-wind-{{ schedule.id }}" aria-label="Wind speed">
-                                            <i class="fas fa-wind text-blue-500" aria-hidden="true"></i>
-                                            <span>12 kph</span>
-                                        </span>
-                                        <span class="weather-precip inline-flex items-center gap-1" id="weather-precip-{{ schedule.id }}" aria-label="Precipitation chance">
-                                            <i class="fas fa-cloud-rain text-gray-500" aria-hidden="true"></i>
-                                            <span>5%</span>
-                                        </span>
-                                    </div>
-                                </div>
-                            </div>
-                            <!-- Schedule Details -->
-                            <dl class="schedule-meta grid grid-cols-2 gap-3 mb-4 text-sm text-gray-600">
-                                <div class="seats flex items-center gap-2 dt">
-                                    <dt class="flex-shrink-0">
-                                        <i class="fas fa-chair text-gray-400" aria-hidden="true"></i>
-                                    </dt>
-                                    <dd class="seats-count font-semibold text-gray-800">{{ schedule.available_seats }}</dd>
-                                    <span class="sr-only">seats available</span>
-                                </div>
-                                {% if schedule.route.estimated_duration %}
-                                <div class="duration flex items-center gap-2 justify-end dt">
-                                    <dt class="flex-shrink-0">
-                                        <i class="fas fa-clock text-gray-400" aria-hidden="true"></i>
-                                    </dt>
-                                    <dd>{{ schedule.route.estimated_duration|floatformat:0 }}h</dd>
-                                    <span class="sr-only">estimated duration</span>
-                                </div>
-                                {% endif %}
-                            </dl>
-                        </div>
-                        <!-- Status & Price Footer -->
-                        <footer class="schedule-footer pt-4 border-t border-gray-200 px-6 pb-6 bg-gray-50 mt-auto">
-                            <div class="status-price flex items-center justify-between mb-4">
-                                <span class="status-badge inline-flex items-center gap-1 px-3 py-1 rounded-full text-xs font-semibold
-                                    {% if schedule.status == 'scheduled' %}bg-emerald-100 text-emerald-800
-                                    {% elif schedule.status == 'delayed' %}bg-yellow-100 text-yellow-800
-                                    {% elif schedule.status == 'cancelled' %}bg-red-100 text-red-800
-                                    {% else %}bg-gray-100 text-gray-700{% endif %}">
-                                    <i class="fas
-                                        {% if schedule.status == 'scheduled' %}fa-check-circle text-emerald-500
-                                        {% elif schedule.status == 'delayed' %}fa-exclamation-triangle text-yellow-500
-                                        {% elif schedule.status == 'cancelled' %}fa-times-circle text-red-500
-                                        {% else %}fa-clock text-gray-500{% endif %}
-                                    " aria-hidden="true"></i>
-                                    <span aria-label="Schedule status: {{ schedule.status|capfirst }}">{{ schedule.status|capfirst }}</span>
-                                </span>
-                                {% if schedule.route.base_fare and schedule.status == 'scheduled' %}
-                                <span class="price text-lg font-bold text-emerald-600" aria-label="Fare: FJD {{ schedule.route.base_fare|floatformat:0 }}">
-                                    FJD {{ schedule.route.base_fare|floatformat:0 }}
-                                </span>
-                                {% else %}
-                                <span class="price text-sm text-gray-500 font-medium" aria-label="Booking unavailable">Unavailable</span>
-                                {% endif %}
-                            </div>
-                            <!-- Action Buttons -->
-                            <div class="action-buttons space-y-3">
-                                {% if schedule.status == 'scheduled' and schedule.available_seats > 0 %}
-                                <a href="{% url 'bookings:book_ticket' %}?schedule_id={{ schedule.id }}"
-                                   class="book-btn w-full bg-gradient-to-r from-emerald-500 to-teal-500 hover:from-emerald-600 hover:to-teal-600 text-white py-3 px-6 rounded-xl font-semibold shadow-lg hover:shadow-xl transition-all transform hover:-translate-y-1 flex items-center justify-center gap-2 text-center focus:outline-none focus:ring-2 focus:ring-emerald-500/50"
-                                   aria-label="Book ferry from {{ schedule.route.departure_port.name }} to {{ schedule.route.destination_port.name }} departing {{ schedule.departure_time|date:'M d, Y H:i' }} ({{ schedule.available_seats }} seats available)">
-                                    <i class="fas fa-ticket-alt" aria-hidden="true"></i>
-                                    <span>Book Now ({{ schedule.available_seats }} seats)</span>
-                                </a>
-                                {% elif schedule.available_seats == 0 %}
-                                <button class="unavailable-btn w-full bg-gray-300 text-gray-600 py-3 px-6 rounded-xl font-semibold cursor-not-allowed opacity-60 flex items-center justify-center gap-2 disabled"
-                                        disabled
-                                        aria-label="This departure is sold out">
-                                    <i class="fas fa-chair" aria-hidden="true"></i>
-                                    <span>Sold Out</span>
-                                </button>
-                                {% else %}
-                                <button class="cancelled-btn w-full bg-gradient-to-r from-red-500 to-rose-500 text-white py-3 px-6 rounded-xl font-semibold flex items-center justify-center gap-2 disabled"
-                                        disabled
-                                        aria-label="This departure is {{ schedule.status|capfirst|lower }} and cannot be booked">
-                                    <i class="fas fa-times-circle" aria-hidden="true"></i>
-                                    <span>{{ schedule.status|title }}</span>
-                                </button>
-                                {% endif %}
-                                <!-- Quick Actions -->
-                                <div class="quick-actions flex gap-2 justify-center pt-3 bg-white/50 rounded-lg p-2" role="group" aria-label="Quick actions for this schedule">
-                                    <button class="quick-btn bg-gray-100 hover:bg-gray-200 text-gray-700 px-3 py-1 rounded-lg text-xs transition-all flex items-center gap-1 focus:outline-none focus:ring-2 focus:ring-gray-500/50"
-                                            onclick="saveSchedule({{ schedule.id }})"
-                                            aria-label="Save this schedule to favorites">
-                                        <i class="far fa-heart" aria-hidden="true"></i>
-                                        <span class="sr-only">Save</span>
-                                    </button>
-                                    <button class="quick-btn bg-blue-100 hover:bg-blue-200 text-blue-700 px-3 py-1 rounded-lg text-xs transition-all flex items-center gap-1 focus:outline-none focus:ring-2 focus:ring-blue-500/50"
-                                            onclick="shareSchedule({{ schedule.id }})"
-                                            aria-label="Share this schedule">
-                                        <i class="fas fa-share-alt" aria-hidden="true"></i>
-                                        <span class="sr-only">Share</span>
-                                    </button>
-                                </div>
-                            </div>
-                        </footer>
-                    </article>
-                {% empty %}
-                    <li class="col-span-full text-center py-16">
-                        <div class="empty-state">
-                            <i class="fas fa-ship text-6xl text-gray-300 mb-6" aria-hidden="true"></i>
-                            <h3 class="text-2xl font-semibold text-gray-700 mb-2 font-poppins">No Departures Available</h3>
-                            <p class="text-gray-600 mb-6 max-w-md mx-auto leading-relaxed">
-                                {% if form_data.route or form_data.date %}
-                                    No ferries match your search criteria for
-                                    {% if form_data.route %}{{ form_data.route|capfirst }}{% if form_data.date %}, {% endif %}{% endif %}
-                                    {% if form_data.date %}{{ form_data.date }}{% endif %}.
-                                {% else %}
-                                    No current departures available. Please check back soon or try a different route.
-                                {% endif %}
-                            </p>
-                            <div class="empty-state-actions flex flex-wrap justify-center gap-4">
-                                <button onclick="resetSearch()"
-                                        class="reset-btn bg-emerald-100 hover:bg-emerald-200 text-emerald-700 px-6 py-3 rounded-lg font-medium transition-all flex items-center gap-2 shadow-sm focus:outline-none focus:ring-2 focus:ring-emerald-500/50"
-                                        aria-label="Reset search filters">
-                                    <i class="fas fa-sync-alt" aria-hidden="true"></i>
-                                    <span>Reset Search</span>
-                                </button>
-                                <a href="{% url 'bookings:book_ticket' %}"
-                                   class="browse-btn bg-gradient-to-r from-emerald-500 to-cyan-500 hover:from-emerald-600 hover:to-cyan-600 text-white px-6 py-3 rounded-lg font-medium shadow-lg hover:shadow-xl transition-all flex items-center gap-2 focus:outline-none focus:ring-2 focus:ring-emerald-500/50"
-                                   aria-label="Browse all available routes">
-                                    <i class="fas fa-compass" aria-hidden="true"></i>
-                                    <span>Browse All Routes</span>
-                                </a>
-                            </div>
-                        </div>
-                    </li>
-                {% endfor %}
-            </div>
-            <!-- Load More -->
-            {% if remaining_schedules > 0 %}
-            <div class="load-more text-center mt-12" data-aos="fade-up" role="region" aria-label="Load more schedules">
-                <button id="load-more-schedules"
-                        class="load-more-btn bg-gradient-to-r from-gray-100 to-gray-200 hover:from-gray-200 hover:to-gray-300 text-gray-700 px-8 py-3 rounded-xl font-semibold shadow-md hover:shadow-lg transition-all flex items-center gap-2 mx-auto focus:outline-none focus:ring-2 focus:ring-gray-500/50"
-                        aria-label="Load {{ remaining_schedules }} more schedules">
-                    <i class="fas fa-plus" aria-hidden="true"></i>
-                    <span>Load More Schedules ({{ remaining_schedules }} remaining)</span>
-                </button>
-                <div class="loading-indicator hidden mt-4 flex items-center gap-2 justify-center text-sm text-gray-500" role="status" aria-live="polite">
-                    <div class="loading-spinner w-5 h-5 border-2 border-gray-300 border-t-blue-500 rounded-full animate-spin" aria-hidden="true"></div>
-                    <span>Loading more departures...</span>
-                </div>
-            </div>
-            {% endif %}
-        {% endif %}
-    </div>
-</section>
-<!-- 🗺️ INTERACTIVE FIJI MAP -->
-<section class="fiji-map py-16 bg-gradient-to-br from-blue-50 to-emerald-50/30 relative" data-aos="fade-up" aria-labelledby="map-heading">
-    <div class="container mx-auto px-4">
-        <div class="section-header text-center mb-12" data-aos="fade-down">
-            <h2 id="map-heading" class="text-3xl md:text-4xl font-bold text-var-text-primary font-playfair mb-4">Navigate Fiji's Waterways</h2>
-            <p class="text-lg text-var-text-secondary max-w-3xl mx-auto leading-relaxed">Interactive route map with live ferry tracking and weather conditions</p>
-        </div>
-        <div class="map-container relative rounded-2xl overflow-hidden shadow-2xl bg-white" style="height: 500px; min-height: 300px;" role="img" aria-label="Interactive map of Fiji ferry routes and ports">
-            <div id="fiji-map" class="w-full h-full" tabindex="0" aria-describedby="map-description"></div>
-            <div id="map-description" class="sr-only">
-                Interactive map showing major ferry ports and routes across Fiji. Click on ports to view schedules. Use zoom controls to explore different regions.
-            </div>
-            <!-- Map Legend -->
-            <div class="map-legend absolute bottom-4 left-4 bg-white/95 backdrop-blur-sm border border-gray-200 rounded-xl px-4 py-3 shadow-lg z-10" role="img" aria-label="Map legend">
-                <h4 class="text-sm font-semibold text-gray-800 mb-2 sr-only">Legend</h4>
-                <div class="legend-grid grid grid-cols-2 gap-2 text-xs space-y-1">
-                    <div class="legend-item flex items-center gap-2 p-1 rounded cursor-pointer hover:bg-gray-100" data-type="major" tabindex="0" role="button" aria-label="Toggle major routes visibility">
-                        <div class="w-3 h-3 bg-emerald-500 rounded-full"></div>
-                        <span class="text-gray-700">Major Routes</span>
-                    </div>
-                    <div class="legend-item flex items-center gap-2 p-1 rounded cursor-pointer hover:bg-gray-100" data-type="tourist" tabindex="0" role="button" aria-label="Toggle tourist routes visibility">
-                        <div class="w-3 h-3 bg-cyan-500 rounded-full"></div>
-                        <span class="text-gray-700">Tourist Routes</span>
-                    </div>
-                    <div class="legend-item flex items-center gap-2 p-1 rounded cursor-pointer hover:bg-gray-100" data-type="regional" tabindex="0" role="button" aria-label="Toggle regional routes visibility">
-                        <div class="w-3 h-3 bg-blue-500 rounded-full"></div>
-                        <span class="text-gray-700">Regional</span>
-                    </div>
-                    <div class="legend-item flex items-center gap-2 p-1 rounded cursor-pointer hover:bg-gray-100" data-type="ports" tabindex="0" role="button" aria-label="Toggle ports visibility">
-                        <div class="w-2 h-2 border-2 border-gray-500 rounded-full"></div>
-                        <span class="text-gray-700">Ports</span>
-                    </div>
-                </div>
-            </div>
-            <!-- Map Loading State -->
-            <div class="map-loading absolute inset-0 flex items-center justify-center bg-white/80 backdrop-blur-sm z-20 hidden" id="map-loading" aria-live="polite">
-                <div class="text-center">
-                    <div class="loading-spinner w-8 h-8 border-2 border-gray-200 border-t-blue-500 rounded-full animate-spin mx-auto mb-2"></div>
-                    <p class="text-sm text-gray-600">Loading map...</p>
-                </div>
-            </div>
-        </div>
-        <!-- Map Info Cards -->
-        <div class="map-info-grid grid grid-cols-1 md:grid-cols-3 gap-6 mt-8" role="region" aria-label="Map statistics and quick actions">
-            <div class="info-card bg-white border border-gray-200 rounded-xl p-6 shadow-lg" data-aos="fade-up" data-aos-delay="100">
-                <div class="info-header flex items-center gap-3 mb-4">
-                    <div class="info-icon w-12 h-12 bg-emerald-100 rounded-lg flex items-center justify-center">
-                        <i class="fas fa-ship text-emerald-600 text-xl" aria-hidden="true"></i>
-                    </div>
-                    <h3 class="text-lg font-semibold text-gray-800">Live Ferry Tracking</h3>
-                </div>
-                <div class="info-stats grid grid-cols-2 gap-4 text-center">
-                    <div class="stat">
-                        <div class="stat-number text-2xl font-bold text-emerald-600 animate-pulse" id="live-ferry-count" aria-live="polite">5</div>
-                        <div class="stat-label text-sm text-gray-600">Active Ferries</div>
-                    </div>
-                    <div class="stat">
-                        <div class="stat-number text-2xl font-bold text-blue-600 animate-pulse" id="on-schedule-count" aria-live="polite">4</div>
-                        <div class="stat-label text-sm text-gray-600">On Schedule</div>
-                    </div>
-                </div>
-            </div>
-            <div class="info-card bg-white border border-gray-200 rounded-xl p-6 shadow-lg" data-aos="fade-up" data-aos-delay="200">
-                <div class="info-header flex items-center gap-3 mb-4">
-                    <div class="info-icon w-12 h-12 bg-blue-100 rounded-lg flex items-center justify-center">
-                        <i class="fas fa-cloud-sun text-blue-600 text-xl" aria-hidden="true"></i>
-                    </div>
-                    <h3 class="text-lg font-semibold text-gray-800">Weather Conditions</h3>
-                </div>
-                <div class="weather-grid grid grid-cols-2 gap-3" role="region" aria-label="Current weather at major ports">
-                    <div class="weather-port text-center py-3 px-4 bg-gray-50 rounded-lg border border-gray-100 hover:bg-gray-100 transition-colors cursor-pointer" tabindex="0" role="button" aria-label="Nadi weather details">
-                        <div class="port-name text-xs font-medium text-gray-700 mb-1" id="port-nadi-weather">Nadi</div>
-                        <div class="weather-icon text-xl mb-1" id="nadi-icon" aria-hidden="true">🌤️</div>
-                        <div class="temp text-sm font-semibold text-gray-800" id="nadi-temp" aria-live="polite">28°</div>
-                    </div>
-                    <div class="weather-port text-center py-3 px-4 bg-gray-50 rounded-lg border border-gray-100 hover:bg-gray-100 transition-colors cursor-pointer" tabindex="0" role="button" aria-label="Suva weather details">
-                        <div class="port-name text-xs font-medium text-gray-700 mb-1" id="port-suva-weather">Suva</div>
-                        <div class="weather-icon text-xl mb-1" id="suva-icon" aria-hidden="true">🌤️</div>
-                        <div class="temp text-sm font-semibold text-gray-800" id="suva-temp" aria-live="polite">26°</div>
-                    </div>
-                </div>
-            </div>
-            <div class="info-card bg-white border border-gray-200 rounded-xl p-6 shadow-lg" data-aos="fade-up" data-aos-delay="300">
-                <div class="info-header flex items-center gap-3 mb-4">
-                    <div class="info-icon w-12 h-12 bg-amber-100 rounded-lg flex items-center justify-center">
-                        <i class="fas fa-ticket-alt text-amber-600 text-xl" aria-hidden="true"></i>
-                    </div>
-                    <h3 class="text-lg font-semibold text-gray-800">Quick Routes</h3>
-                </div>
-                <div class="quick-routes space-y-2 max-h-48 overflow-y-auto" role="menu" aria-label="Popular ferry routes">
-                    {% for route in routes|slice:":3" %}
-                    <a href="{% url 'bookings:book_ticket' %}?route={{ route.id }}"
-                       class="quick-route flex items-center justify-between py-2 px-3 bg-gray-50 hover:bg-gray-100 rounded-lg transition-all text-sm focus:outline-none focus:ring-2 focus:ring-amber-500/50"
-                       role="menuitem"
-                       aria-label="Book {{ route.departure_port.name }} to {{ route.destination_port.name }} for FJD {{ route.base_fare|floatformat:0 }}">
-                        <span class="route-name font-medium text-gray-800 truncate flex-1 mr-2">{{ route.departure_port.name }} → {{ route.destination_port.name }}</span>
-                        <span class="route-price font-semibold text-amber-600" aria-hidden="true">FJD {{ route.base_fare|floatformat:0 }}</span>
-                    </a>
-                    {% empty %}
-                    <div class="quick-route-placeholder py-2 px-3 text-center text-gray-500 text-sm" role="status">
-                        No routes available
-                    </div>
-                    {% endfor %}
-                </div>
-            </div>
-        </div>
-    </div>
-</section>
-<!-- 🏝️ DESTINATIONS SECTION -->
-<section class="destinations py-16 bg-gradient-to-b from-emerald-50 to-blue-50" data-aos="fade-up" aria-labelledby="destinations-heading">
-    <div class="container mx-auto px-4">
-        <div class="section-header text-center mb-12" data-aos="fade-down">
-            <h2 id="destinations-heading" class="text-3xl md:text-4xl font-bold text-var-text-primary font-playfair mb-4">Explore Our Island Destinations</h2>
-            <p class="text-lg text-var-text-secondary max-w-3xl mx-auto leading-relaxed">Discover the beauty of Fiji's diverse islands and breathtaking destinations</p>
-        </div>
-        <div class="destination-grid grid grid-cols-1 md:grid-cols-2 lg:grid-cols-4 gap-6" role="list" aria-label="Popular Fiji destinations">
-            <!-- Nadi Destination -->
-            <article class="destination-card group cursor-pointer bg-white rounded-2xl overflow-hidden shadow-lg hover:shadow-xl transition-all duration-500" data-aos="fade-up" data-aos-delay="100" tabindex="0" role="button" aria-label="Explore Nadi destination">
-                <div class="destination-image relative overflow-hidden rounded-t-2xl h-48">
-                    <img src="https://images.unsplash.com/photo-1519046904884-53103b34b206?ixlib=rb-4.0.3&auto=format&fit=crop&w=400&q=80"
-                         alt="Aerial view of Nadi's coastline with turquoise waters and lush green hills - Fiji's main international gateway"
-                         class="w-full h-full object-cover transition-transform duration-500 group-hover:scale-110"
-                         loading="lazy">
-                    <div class="destination-overlay absolute inset-0 bg-gradient-to-t from-black/70 via-black/20 to-transparent opacity-0 group-hover:opacity-100 transition-opacity duration-300 flex items-end p-4">
-                        <a href="{% url 'bookings:book_ticket' %}?to_port=nadi"
-                           class="destination-cta bg-white text-gray-800 px-4 py-2 rounded-lg font-semibold hover:bg-gray-100 transition-colors opacity-0 group-hover:opacity-100 transform translate-y-4 group-hover:translate-y-0 transition-all duration-300 focus:outline-none focus:ring-2 focus:ring-white/50"
-                           aria-label="Search ferries to Nadi">
-                            Explore Nadi
-                        </a>
-                    </div>
-                </div>
-                <div class="destination-info text-center p-4">
-                    <h3 class="text-xl font-bold text-var-text-primary mb-2 font-poppins">Nadi</h3>
-                    <p class="text-sm text-var-text-secondary mb-3 leading-relaxed">Fiji's vibrant gateway with world-class resorts and duty-free shopping</p>
-                    <p class="text-xs text-var-text-muted italic">Avg. trip: 30min - 2hr • 8 routes</p>
-                </div>
-            </article>
-            <!-- Suva Destination -->
-            <article class="destination-card group cursor-pointer bg-white rounded-2xl overflow-hidden shadow-lg hover:shadow-xl transition-all duration-500" data-aos="fade-up" data-aos-delay="200" tabindex="0" role="button" aria-label="Explore Suva destination">
-                <div class="destination-image relative overflow-hidden rounded-t-2xl h-48">
-                    <img src="https://images.unsplash.com/photo-1578631594116-d5a9947e51d9?ixlib=rb-4.0.3&auto=format&fit=crop&w=400&q=80"
-                         alt="Urban skyline of Suva, Fiji's capital city, with modern buildings and harbor views"
-                         class="w-full h-full object-cover transition-transform duration-500 group-hover:scale-110"
-                         loading="lazy">
-                    <div class="destination-overlay absolute inset-0 bg-gradient-to-t from-black/70 via-black/20 to-transparent opacity-0 group-hover:opacity-100 transition-opacity duration-300 flex items-end p-4">
-                        <a href="{% url 'bookings:book_ticket' %}?to_port=suva"
-                           class="destination-cta bg-white text-gray-800 px-4 py-2 rounded-lg font-semibold hover:bg-gray-100 transition-colors opacity-0 group-hover:opacity-100 transform translate-y-4 group-hover:translate-y-0 transition-all duration-300 focus:outline-none focus:ring-2 focus:ring-white/50"
-                           aria-label="Search ferries to Suva">
-                            Visit Suva
-                        </a>
-                    </div>
-                </div>
-                <div class="destination-info text-center p-4">
-                    <h3 class="text-xl font-bold text-var-text-primary mb-2 font-poppins">Suva</h3>
-                    <p class="text-sm text-var-text-secondary mb-3 leading-relaxed">Fiji's capital city rich in culture, history, and urban sophistication</p>
-                    <p class="text-xs text-var-text-muted italic">Avg. trip: 4-6hr • 12 routes</p>
-                </div>
-            </article>
-            <!-- Denarau Destination -->
-            <article class="destination-card group cursor-pointer bg-white rounded-2xl overflow-hidden shadow-lg hover:shadow-xl transition-all duration-500" data-aos="fade-up" data-aos-delay="300" tabindex="0" role="button" aria-label="Explore Denarau destination">
-                <div class="destination-image relative overflow-hidden rounded-t-2xl h-48">
-                    <img src="https://images.unsplash.com/photo-1571913637506-4a2092269dd8?ixlib=rb-4.0.3&auto=format&fit=crop&w=400&q=80"
-                         alt="Luxurious Denarau Island marina with yachts and tropical palm trees"
-                         class="w-full h-full object-cover transition-transform duration-500 group-hover:scale-110"
-                         loading="lazy">
-                    <div class="destination-overlay absolute inset-0 bg-gradient-to-t from-black/70 via-black/20 to-transparent opacity-0 group-hover:opacity-100 transition-opacity duration-300 flex items-end p-4">
-                        <a href="{% url 'bookings:book_ticket' %}?to_port=denarau"
-                           class="destination-cta bg-white text-gray-800 px-4 py-2 rounded-lg font-semibold hover:bg-gray-100 transition-colors opacity-0 group-hover:opacity-100 transform translate-y-4 group-hover:translate-y-0 transition-all duration-300 focus:outline-none focus:ring-2 focus:ring-white/50"
-                           aria-label="Search ferries to Denarau">
-                            Discover Denarau
-                        </a>
-                    </div>
-                </div>
-                <div class="destination-info text-center p-4">
-                    <h3 class="text-xl font-bold text-var-text-primary mb-2 font-poppins">Denarau</h3>
-                    <p class="text-sm text-var-text-secondary mb-3 leading-relaxed">Luxury marina gateway to Fiji's stunning Mamanuca Islands</p>
-                    <p class="text-xs text-var-text-muted italic">Avg. trip: 15-45min • 15 routes</p>
-                </div>
-            </article>
-            <!-- Yasawa Islands Destination -->
-            <article class="destination-card group cursor-pointer bg-white rounded-2xl overflow-hidden shadow-lg hover:shadow-xl transition-all duration-500" data-aos="fade-up" data-aos-delay="400" tabindex="0" role="button" aria-label="Explore Yasawa Islands destination">
-                <div class="destination-image relative overflow-hidden rounded-t-2xl h-48">
-                    <img src="https://images.unsplash.com/photo-1506905925346-21bda4d32df4?ixlib=rb-4.0.3&auto=format&fit=crop&w=400&q=80"
-                         alt="Pristine white sand beach in the Yasawa Islands with crystal clear turquoise water"
-                         class="w-full h-full object-cover transition-transform duration-500 group-hover:scale-110"
-                         loading="lazy">
-                    <div class="destination-overlay absolute inset-0 bg-gradient-to-t from-black/70 via-black/20 to-transparent opacity-0 group-hover:opacity-100 transition-opacity duration-300 flex items-end p-4">
-                        <a href="{% url 'bookings:book_ticket' %}?to_port=yasawa"
-                           class="destination-cta bg-white text-gray-800 px-4 py-2 rounded-lg font-semibold hover:bg-gray-100 transition-colors opacity-0 group-hover:opacity-100 transform translate-y-4 group-hover:translate-y-0 transition-all duration-300 focus:outline-none focus:ring-2 focus:ring-white/50"
-                           aria-label="Search ferries to Yasawa Islands">
-                            Yasawa Adventure
-                        </a>
-                    </div>
-                </div>
-                <div class="destination-info text-center p-4">
-                    <h3 class="text-xl font-bold text-var-text-primary mb-2 font-poppins">Yasawa Islands</h3>
-                    <p class="text-sm text-var-text-secondary mb-3 leading-relaxed">Remote paradise of pristine beaches and authentic Fijian villages</p>
-                    <p class="text-xs text-var-text-muted italic">Avg. trip: 4-7hr • 5 routes</p>
-                </div>
-            </article>
-        </div>
-    </div>
-</section>
-<!-- 🌟 FEATURES SECTION -->
-<section class="features py-16 bg-gradient-to-b from-gray-50 to-white" data-aos="fade-up" aria-labelledby="features-heading">
-    <div class="container mx-auto px-4">
-        <div class="section-header text-center mb-12" data-aos="fade-down">
-            <h2 id="features-heading" class="text-3xl md:text-4xl font-bold text-var-text-primary font-playfair mb-4">Why Sail With Us</h2>
-            <p class="text-lg text-var-text-secondary max-w-3xl mx-auto leading-relaxed">Experience the difference of Fiji's premier ferry service</p>
-        </div>
-        <div class="features-grid grid grid-cols-1 md:grid-cols-2 lg:grid-cols-4 gap-8" role="list" aria-label="Why choose our ferry service">
-            <!-- Feature 1: Instant Booking -->
-            <article class="feature-card group cursor-pointer p-6 bg-white rounded-xl shadow-md hover:shadow-xl transition-all duration-300 border border-gray-100 hover:border-emerald-200" data-aos="fade-up" data-aos-delay="100" tabindex="0" role="button">
-                <div class="feature-icon text-4xl text-emerald-500 mb-4 group-hover:scale-110 transition-transform" aria-hidden="true">
-                    <i class="fas fa-bolt"></i>
-                </div>
-                <h3 class="text-xl font-bold text-var-text-primary mb-3 font-poppins">Instant Booking</h3>
-                <p class="text-var-text-secondary text-sm leading-relaxed">Get confirmed within seconds with our lightning-fast booking system. No waiting, no hassle—just pure convenience.</p>
-                <div class="feature-link mt-4 opacity-0 group-hover:opacity-100 transition-opacity">
-                    <span class="text-emerald-600 font-medium text-sm flex items-center gap-1 hover:underline">
-                        Learn more <i class="fas fa-arrow-right text-xs" aria-hidden="true"></i>
-                    </span>
-                </div>
-            </article>
-            <!-- Feature 2: Live Tracking -->
-            <article class="feature-card group cursor-pointer p-6 bg-white rounded-xl shadow-md hover:shadow-xl transition-all duration-300 border border-gray-100 hover:border-blue-200" data-aos="fade-up" data-aos-delay="200" tabindex="0" role="button">
-                <div class="feature-icon text-4xl text-blue-500 mb-4 group-hover:scale-110 transition-transform" aria-hidden="true">
-                    <i class="fas fa-map-marked-alt"></i>
-                </div>
-                <h3 class="text-xl font-bold text-var-text-primary mb-3 font-poppins">Live Tracking</h3>
-                <p class="text-var-text-secondary text-sm leading-relaxed">Follow your ferry in real-time with GPS tracking and instant arrival notifications. Know exactly where your vessel is.</p>
-                <div class="feature-link mt-4 opacity-0 group-hover:opacity-100 transition-opacity">
-                    <span class="text-blue-600 font-medium text-sm flex items-center gap-1 hover:underline">
-                        Track live <i class="fas fa-arrow-right text-xs" aria-hidden="true"></i>
-                    </span>
-                </div>
-            </article>
-            <!-- Feature 3: Best Prices -->
-            <article class="feature-card group cursor-pointer p-6 bg-white rounded-xl shadow-md hover:shadow-xl transition-all duration-300 border border-gray-100 hover:border-amber-200" data-aos="fade-up" data-aos-delay="300" tabindex="0" role="button">
-                <div class="feature-icon text-4xl text-amber-500 mb-4 group-hover:scale-110 transition-transform" aria-hidden="true">
-                    <i class="fas fa-shield-alt"></i>
-                </div>
-                <h3 class="text-xl font-bold text-var-text-primary mb-3 font-poppins">Best Prices</h3>
-                <p class="text-var-text-secondary text-sm leading-relaxed">Guaranteed lowest fares with price match guarantee. Save up to 20% compared to booking directly with operators.</p>
-                <div class="feature-link mt-4 opacity-0 group-hover:opacity-100 transition-opacity">
-                    <span class="text-amber-600 font-medium text-sm flex items-center gap-1 hover:underline">
-                        See pricing <i class="fas fa-arrow-right text-xs" aria-hidden="true"></i>
-                    </span>
-                </div>
-            </article>
-            <!-- Feature 4: 24/7 Support -->
-            <article class="feature-card group cursor-pointer p-6 bg-white rounded-xl shadow-md hover:shadow-xl transition-all duration-300 border border-gray-100 hover:border-purple-200" data-aos="fade-up" data-aos-delay="400" tabindex="0" role="button">
-                <div class="feature-icon text-4xl text-purple-500 mb-4 group-hover:scale-110 transition-transform" aria-hidden="true">
-                    <i class="fas fa-headset"></i>
-                </div>
-                <h3 class="text-xl font-bold text-var-text-primary mb-3 font-poppins">24/7 Support</h3>
-                <p class="text-var-text-secondary text-sm leading-relaxed">Round-the-clock assistance from our local Fijian experts. Help is always just a call or message away.</p>
-                <div class="feature-link mt-4 opacity-0 group-hover:opacity-100 transition-opacity">
-                    <span class="text-purple-600 font-medium text-sm flex items-center gap-1 hover:underline">
-                        Get help <i class="fas fa-arrow-right text-xs" aria-hidden="true"></i>
-                    </span>
-                </div>
-            </article>
-        </div>
-    </div>
-</section>
-<!-- 💬 TESTIMONIALS SECTION -->
-<section class="testimonials py-16 bg-gradient-to-b from-gray-50 to-white" data-aos="fade-up" aria-labelledby="testimonials-heading">
-    <div class="container mx-auto px-4">
-        <div class="section-header text-center mb-12" data-aos="fade-down">
-            <h2 id="testimonials-heading" class="text-3xl md:text-4xl font-bold text-var-text-primary font-playfair mb-4">Happy Travelers</h2>
-            <p class="text-lg text-var-text-secondary max-w-2xl mx-auto leading-relaxed">Don't just take our word for it—hear from travelers who've experienced Fiji's islands with us</p>
-        </div>
-        <div class="testimonials-container max-w-4xl mx-auto relative" role="region" aria-label="Customer testimonials carousel">
-            <div class="testimonials-wrapper overflow-hidden relative">
-                <!-- Testimonial 1 -->
-                <article class="testimonial active" data-aos="fade-up" data-aos-delay="100" role="group" aria-label="Testimonial 1 of 3">
-                    <div class="testimonial-card bg-white rounded-2xl p-8 shadow-xl relative overflow-hidden border border-gray-200">
-                        <div class="quote-mark absolute -top-6 left-1/2 transform -translate-x-1/2 text-6xl text-gray-200" aria-hidden="true">
-                            <i class="fas fa-quote-left"></i>
-                        </div>
-                        <div class="testimonial-content relative z-10">
-                            <blockquote class="testimonial-text text-lg text-var-text-primary leading-relaxed mb-6 italic">
-                                "Booking was incredibly smooth and the ferry departed right on schedule. The crew was exceptionally friendly and helpful—felt like royalty! Fiji Ferry Booking made our island hopping adventure truly unforgettable."
-                            </blockquote>
-                            <div class="testimonial-author flex items-center gap-4 mt-6 p-4 bg-gradient-to-r from-emerald-50 to-teal-50 rounded-xl">
-                                <div class="author-avatar w-12 h-12 bg-gradient-to-br from-emerald-400 to-teal-500 rounded-full flex items-center justify-center flex-shrink-0" aria-hidden="true">
-                                    <i class="fas fa-user text-white text-sm"></i>
-                                </div>
-                                <div class="author-info">
-                                    <div class="author-name text-lg font-semibold text-var-text-primary">Sarah Johnson</div>
-                                    <div class="author-rating flex items-center gap-1 text-amber-500 mb-1" aria-label="5 star rating">
-                                        <i class="fas fa-star" aria-hidden="true"></i><i class="fas fa-star" aria-hidden="true"></i><i class="fas fa-star" aria-hidden="true"></i><i class="fas fa-star" aria-hidden="true"></i><i class="fas fa-star" aria-hidden="true"></i>
-                                        <span class="text-sm text-var-text-secondary ml-2 sr-only">5 stars</span>
-                                    </div>
-                                    <div class="author-role text-sm text-var-text-secondary">Yasawa Islands Explorer</div>
-                                </div>
-                            </div>
-                        </div>
-                    </div>
-                </article>
-                <!-- Testimonial 2 -->
-                <article class="testimonial" data-aos="fade-up" data-aos-delay="200" role="group" aria-label="Testimonial 2 of 3">
-                    <div class="testimonial-card bg-white rounded-2xl p-8 shadow-xl relative overflow-hidden border border-gray-200">
-                        <div class="quote-mark absolute -top-6 left-1/2 transform -translate-x-1/2 text-6xl text-gray-200" aria-hidden="true">
-                            <i class="fas fa-quote-left"></i>
-                        </div>
-                        <div class="testimonial-content relative z-10">
-                            <blockquote class="testimonial-text text-lg text-var-text-primary leading-relaxed mb-6 italic">
-                                "As a business traveler between Nadi and Suva, I appreciate the reliability and professional service. The mobile app notifications kept me updated every step of the way—perfect for my schedule!"
-                            </blockquote>
-                            <div class="testimonial-author flex items-center gap-4 mt-6 p-4 bg-gradient-to-r from-blue-50 to-indigo-50 rounded-xl">
-                                <div class="author-avatar w-12 h-12 bg-gradient-to-br from-blue-400 to-indigo-500 rounded-full flex items-center justify-center flex-shrink-0" aria-hidden="true">
-                                    <i class="fas fa-user text-white text-sm"></i>
-                                </div>
-                                <div class="author-info">
-                                    <div class="author-name text-lg font-semibold text-var-text-primary">Michael Chen</div>
-                                    <div class="author-rating flex items-center gap-1 text-amber-500 mb-1" aria-label="5 star rating">
-                                        <i class="fas fa-star" aria-hidden="true"></i><i class="fas fa-star" aria-hidden="true"></i><i class="fas fa-star" aria-hidden="true"></i><i class="fas fa-star" aria-hidden="true"></i><i class="fas fa-star" aria-hidden="true"></i>
-                                        <span class="text-sm text-var-text-secondary ml-2 sr-only">5 stars</span>
-                                    </div>
-                                    <div class="author-role text-sm text-var-text-secondary">Frequent Business Traveler</div>
-                                </div>
-                            </div>
-                        </div>
-                    </div>
-                </article>
-                <!-- Testimonial 3 -->
-                <article class="testimonial" data-aos="fade-up" data-aos-delay="300" role="group" aria-label="Testimonial 3 of 3">
-                    <div class="testimonial-card bg-white rounded-2xl p-8 shadow-xl relative overflow-hidden border border-gray-200">
-                        <div class="quote-mark absolute -top-6 left-1/2 transform -translate-x-1/2 text-6xl text-gray-200" aria-hidden="true">
-                            <i class="fas fa-quote-left"></i>
-                        </div>
-                        <div class="testimonial-content relative z-10">
-                            <blockquote class="testimonial-text text-lg text-var-text-primary leading-relaxed mb-6 italic">
-                                "Our family vacation to the Mamanuca Islands was magical! The booking process was so easy and the ferries were comfortable for the kids. The staff made us feel right at home—truly exceptional service!"
-                            </blockquote>
-                            <div class="testimonial-author flex items-center gap-4 mt-6 p-4 bg-gradient-to-r from-purple-50 to-pink-50 rounded-xl">
-                                <div class="author-avatar w-12 h-12 bg-gradient-to-br from-purple-400 to-pink-500 rounded-full flex items-center justify-center flex-shrink-0" aria-hidden="true">
-                                    <i class="fas fa-user text-white text-sm"></i>
-                                </div>
-                                <div class="author-info">
-                                    <div class="author-name text-lg font-semibold text-var-text-primary">Emily Rodriguez</div>
-                                    <div class="author-rating flex items-center gap-1 text-amber-500 mb-1" aria-label="5 star rating">
-                                        <i class="fas fa-star" aria-hidden="true"></i><i class="fas fa-star" aria-hidden="true"></i><i class="fas fa-star" aria-hidden="true"></i><i class="fas fa-star" aria-hidden="true"></i><i class="fas fa-star" aria-hidden="true"></i>
-                                        <span class="text-sm text-var-text-secondary ml-2 sr-only">5 stars</span>
-                                    </div>
-                                    <div class="author-role text-sm text-var-text-secondary">Family Vacation</div>
-                                </div>
-                            </div>
-                        </div>
-                    </div>
-                </article>
-            </div>
-            <!-- Testimonial Controls -->
-            <div class="testimonial-controls flex justify-center items-center gap-4 mt-8" role="navigation" aria-label="Testimonial navigation">
-                <button class="testimonial-prev bg-white/80 hover:bg-white border border-gray-200 rounded-full w-12 h-12 flex items-center justify-center shadow-lg hover:shadow-xl transition-all text-gray-600 hover:text-gray-800 focus:outline-none focus:ring-2 focus:ring-blue-500/50"
-                        aria-label="Previous testimonial">
-                    <i class="fas fa-chevron-left" aria-hidden="true"></i>
-                </button>
-                <div class="testimonial-dots flex gap-3" role="tablist" aria-label="Testimonial selection">
-                    <button class="testimonial-dot w-3 h-3 bg-gray-300 rounded-full transition-all active" data-index="0"
-                            role="tab" aria-selected="true" aria-label="Testimonial 1" aria-controls="testimonial-1" tabindex="0"></button>
-                    <button class="testimonial-dot w-3 h-3 bg-gray-300 rounded-full transition-all" data-index="1"
-                            role="tab" aria-selected="false" aria-label="Testimonial 2" aria-controls="testimonial-2" tabindex="-1"></button>
-                    <button class="testimonial-dot w-3 h-3 bg-gray-300 rounded-full transition-all" data-index="2"
-                            role="tab" aria-selected="false" aria-label="Testimonial 3" aria-controls="testimonial-3" tabindex="-1"></button>
-                </div>
-                <button class="testimonial-next bg-white/80 hover:bg-white border border-gray-200 rounded-full w-12 h-12 flex items-center justify-center shadow-lg hover:shadow-xl transition-all text-gray-600 hover:text-gray-800 focus:outline-none focus:ring-2 focus:ring-blue-500/50"
-                        aria-label="Next testimonial">
-                    <i class="fas fa-chevron-right" aria-hidden="true"></i>
-                </button>
-            </div>
-            <div class="testimonial-progress mt-6 hidden sm:block">
-                <div class="w-full bg-gray-200 rounded-full h-1">
-                    <div class="bg-emerald-500 h-1 rounded-full transition-all duration-1000" style="width: 33.33%"></div>
-                </div>
-            </div>
-        </div>
-        <!-- Trust Indicators -->
-        <div class="trust-indicators mt-16 pt-12 border-t border-gray-200 flex flex-wrap justify-center items-center gap-12" role="list" aria-label="Service trust indicators">
-            <li class="trust-item text-center transform transition-all hover:scale-105" data-aos="fade-up" data-aos-delay="100" tabindex="0">
-                <div class="trust-icon text-3xl text-emerald-500 mb-2" aria-hidden="true">
-                    <i class="fas fa-shield-alt"></i>
-                </div>
-                <div class="trust-text text-sm font-semibold text-gray-700">SSL Secure</div>
-            </li>
-            <li class="trust-item text-center transform transition-all hover:scale-105" data-aos="fade-up" data-aos-delay="200" tabindex="0">
-                <div class="trust-icon text-3xl text-blue-500 mb-2" aria-hidden="true">
-                    <i class="fas fa-credit-card"></i>
-                </div>
-                <div class="trust-text text-sm font-semibold text-gray-700">Multiple Payments</div>
-            </li>
-            <li class="trust-item text-center transform transition-all hover:scale-105" data-aos="fade-up" data-aos-delay="300" tabindex="0">
-                <div class="trust-icon text-3xl text-purple-500 mb-2" aria-hidden="true">
-                    <i class="fas fa-mobile-alt"></i>
-                </div>
-                <div class="trust-text text-sm font-semibold text-gray-700">Mobile Tickets</div>
-            </li>
-            <li class="trust-item text-center transform transition-all hover:scale-105" data-aos="fade-up" data-aos-delay="400" tabindex="0">
-                <div class="trust-icon text-3xl text-amber-500 mb-2" aria-hidden="true">
-                    <i class="fas fa-headset"></i>
-                </div>
-                <div class="trust-text text-sm font-semibold text-gray-700">24/7 Support</div>
-            </li>
-        </div>
-    </div>
-</section>
-<!-- 🎯 FINAL CTA -->
-<section class="final-cta py-20 relative overflow-hidden bg-gradient-to-br from-emerald-900 via-cyan-900 to-blue-900" data-aos="fade-up" aria-labelledby="cta-heading">
-    <div class="cta-pattern absolute inset-0 opacity-20" aria-hidden="true"></div>
-    <div class="container mx-auto px-4 relative z-10 text-center text-white">
-        <div class="cta-content max-w-4xl mx-auto" data-aos="zoom-in">
-            <h2 id="cta-heading" class="text-4xl md:text-5xl font-bold font-playfair mb-6 leading-tight">
-                Ready to Set<span class="text-transparent bg-gradient-to-r from-cyan-300 to-emerald-300 bg-clip-text">Sail</span>?
-            </h2>
-            <p class="text-xl text-white/90 mb-10 max-w-2xl mx-auto leading-relaxed">
-                Join 15,000+ travelers who've discovered Fiji's paradise with our seamless booking experience. Your island adventure awaits!
-            </p>
-            <div class="cta-buttons flex flex-col sm:flex-row gap-6 justify-center mb-12">
-                <a href="{% url 'bookings:book_ticket' %}"
-                   class="primary-cta bg-gradient-to-r from-emerald-500 to-cyan-500 hover:from-emerald-600 hover:to-cyan-600 text-white px-10 py-4 rounded-2xl font-bold shadow-2xl hover:shadow-3xl transform hover:-translate-y-2 transition-all text-lg inline-flex items-center gap-3 focus:outline-none focus:ring-2 focus:ring-white/50"
-                   aria-label="Book your ferry adventure now">
-                    <i class="fas fa-rocket" aria-hidden="true"></i>
-                    <span>Book Your Adventure Now</span>
-                </a>
-                <button onclick="scrollToSchedules()"
-                        class="secondary-cta bg-white/20 hover:bg-white/30 backdrop-blur-xl border border-white/30 text-white px-10 py-4 rounded-2xl font-semibold shadow-xl hover:shadow-2xl transition-all text-lg inline-flex items-center gap-3 focus:outline-none focus:ring-2 focus:ring-white/50"
-                        aria-label="Scroll to view live departures">
-                    <i class="fas fa-play-circle" aria-hidden="true"></i>
-                    <span>Watch Live Departures</span>
-                </button>
-            </div>
-            <div class="cta-stats flex flex-wrap justify-center items-center gap-8 text-white/80 text-sm mt-8">
-                <span class="stat"><i class="fas fa-users text-emerald-300 mr-1" aria-hidden="true"></i>15,000+ Travelers</span>
-                <span class="stat"><i class="fas fa-check-circle text-cyan-300 mr-1" aria-hidden="true"></i>98% On-Time</span>
-                <span class="stat"><i class="fas fa-shield-alt text-amber-300 mr-1" aria-hidden="true"></i>Secure Booking</span>
-            </div>
-        </div>
-    </div>
-</section>
-<!-- Hidden Data for JavaScript -->
-<script type="application/json" id="form-data">
-{
-    "route": "",
-    "date": "2025-09-18",
-    "passengers": "1"
-}
-</script>
-<script type="application/json" id="weather-data">
-{
-    "current": {
-        "temp": 28,
-        "condition": "Sunny",
-        "humidity": 65,
-        "wind": 12
-    },
-    "forecast": [
-        {
-            "date": "Tomorrow",
-            "temp": 29,
-            "condition": "Partly Cloudy"
-        },
-        {
-            "date": "Friday",
-            "temp": 27,
-            "condition": "Sunny"
-        }
-    ],
-    "ports": {
-        "nadi": {
-            "temp": 28,
-            "condition": "Sunny",
-            "wind": 10,
-            "precip": 0
-        },
-        "suva": {
-            "temp": 26,
-            "condition": "Partly Cloudy",
-            "wind": 8,
-            "precip": 5
-        }
-    }
-}
-</script>
-<!-- Back to Top Button -->
-<button class="back-to-top fixed bottom-6 right-6 bg-emerald-600 hover:bg-emerald-700 text-white p-3 rounded-full shadow-lg hover:shadow-xl transition-all duration-300 z-40 hidden focus:outline-none focus:ring-2 focus:ring-emerald-500/50"
-        aria-label="Return to top of page"
-        title="Back to top">
-    <i class="fas fa-arrow-up" aria-hidden="true"></i>
-</button>
-<!-- Loading Screen (Hidden by default) -->
-<div class="loading-screen fixed inset-0 bg-white z-50 flex items-center justify-center hidden" id="loading-screen" aria-live="polite" aria-label="Loading">
-    <div class="text-center">
-        <div class="loading-spinner w-12 h-12 border-2 border-gray-200 border-t-emerald-500 rounded-full animate-spin mx-auto mb-4"></div>
-        <p class="text-lg font-semibold text-gray-700">Setting sail to Fiji...</p>
-        <p class="text-sm text-gray-500 mt-2">Please wait while we load your island adventure</p>
-    </div>
-</div>
-{% endblock %}
-{% block extra_css %}
-<!-- Font Imports -->
-<link rel="preconnect" href="https://fonts.googleapis.com">
-<link rel="preconnect" href="https://fonts.gstatic.com" crossorigin>
-<link href="https://fonts.googleapis.com/css2?family=Playfair+Display:wght@400;700&family=Poppins:wght@300;400;500;600;700&display=swap" rel="stylesheet">
-<!-- Leaflet CSS -->
-<link rel="stylesheet" href="https://unpkg.com/leaflet@1.9.4/dist/leaflet.css" integrity="sha256-p4NxAoJBhIIN+hmNHrzRCf9tD/miZyoHS5obTRR9BMY=" crossorigin="anonymous"/>
-<style>
-/* 🎨 HERO SECTION ENHANCEMENTS */
-.hero {
-    position: relative;
-    height: 100vh;
-    min-height: 600px;
-    max-height: 90vh;
-    overflow: hidden;
-    display: flex;
-    align-items: center;
-    justify-content: center;
-    background: var(--gradient-primary);
-}
-[data-theme="dark"] .hero {
-    background: var(--gradient-primary);
-}
-.hero-slideshow {
-    position: absolute;
-    top: 0;
-    left: 0;
-    width: 100%;
-    height: 100%;
-    z-index: 1;
-}
-.hero-slide {
-    position: absolute;
-    top: 0;
-    left: 0;
-    width: 100%;
-    height: 100%;
-    background-size: cover;
-    background-position: center;
-    background-repeat: no-repeat;
-    opacity: 0;
-    transition: opacity 1.2s ease-in-out;
-}
-[data-theme="dark"] .hero-slide {
-    background-blend-mode: darken;
-}
-.hero-slide.active {
-    opacity: 1;
-}
-.slide-caption {
-    position: absolute;
-    bottom: 2rem;
-    left: 50%;
-    transform: translateX(-50%);
-    background: rgba(0, 0, 0, 0.7);
-    color: var(--text-primary);
-    padding: 0.5rem 1rem;
-    border-radius: 9999px;
-    font-size: 0.875rem;
-    font-weight: 500;
-    white-space: nowrap;
-    pointer-events: none;
-}
-[data-theme="dark"] .slide-caption {
-    color: var(--text-primary);
-}
-.hero-overlay {
-    position: absolute;
-    top: 0;
-    left: 0;
-    width: 100%;
-    height: 100%;
-    background: linear-gradient(
-        135deg,
-        rgba(16, 185, 129, 0.4) 0%,
-        rgba(59, 130, 246, 0.3) 50%,
-        rgba(245, 158, 11, 0.2) 100%
-    );
-    z-index: 2;
-}
-<<<<<<< HEAD
-
-    .hero-image {
-        width: 100%;
-        height: auto;
-        max-width: none; /* Remove max-width constraint */
-        margin-left: -15px; /* Adjust to align with the left side */
-        margin-right: -15px; /* Adjust to align with the right side */
-    }
-    .hero-section {
-        padding: 0; /* Remove padding to let image touch edges */
-    }
-
-
-=======
-[data-theme="dark"] .hero-overlay {
-    background: linear-gradient(
-        135deg,
-        rgba(6, 78, 59, 0.4) 0%,
-        rgba(30, 64, 175, 0.3) 50%,
-        rgba(146, 64, 14, 0.2) 100%
-    );
-}
->>>>>>> 600df11d
-.hero-content {
-    position: relative;
-    z-index: 3;
-    max-width: 800px;
-    margin: 0 auto;
-    padding: 2rem;
-    text-align: center;
-    animation: heroFloat 6s ease-in-out infinite;
-}
-.hero-content h1,
-.hero-content p {
-    color: var(--text-primary);
-}
-[data-theme="dark"] .hero-content h1,
-[data-theme="dark"] .hero-content p {
-    color: var(--text-primary);
-}
-@keyframes heroFloat {
-    0%, 100% { transform: translateY(0px); }
-    50% { transform: translateY(-10px); }
-}
-.booking-widget {
-    background: var(--bg-primary);
-    backdrop-filter: blur(20px);
-    -webkit-backdrop-filter: blur(20px);
-    border: 1px solid var(--border);
-    box-shadow: var(--shadow-xl);
-    max-width: 100%;
-}
-[data-theme="dark"] .booking-widget {
-    background: var(--bg-primary);
-    border-color: var(--border);
-}
-.booking-form {
-    position: relative;
-}
-.booking-form input,
-.booking-form select {
-    background: var(--bg-surface);
-    border: 1px solid var(--border);
-    color: var(--text-primary);
-    backdrop-filter: blur(10px);
-    transition: all 0.3s ease;
-}
-[data-theme="dark"] .booking-form input,
-[data-theme="dark"] .booking-form select {
-    background: var(--bg-surface);
-    border-color: var(--border);
-    color: var(--text-primary);
-}
-.booking-form input:focus,
-.booking-form select:focus {
-    background: var(--bg-primary);
-    border-color: var(--primary);
-    box-shadow: 0 0 0 3px rgba(16, 185, 129, 0.1);
-    transform: translateY(-1px);
-    outline: none;
-}
-[data-theme="dark"] .booking-form input:focus,
-[data-theme="dark"] .booking-form select:focus {
-    background: var(--bg-primary);
-    border-color: var(--primary);
-    box-shadow: 0 0 0 3px rgba(16, 185, 129, 0.2);
-}
-.booking-form input:invalid,
-.booking-form select:invalid {
-    border-color: var(--error);
-    box-shadow: 0 0 0 3px rgba(239, 68, 68, 0.1);
-}
-[data-theme="dark"] .booking-form input:invalid,
-[data-theme="dark"] .booking-form select:invalid {
-    border-color: var(--error);
-    box-shadow: 0 0 0 3px rgba(239, 68, 68, 0.2);
-}
-.booking-form .form-invalid input:invalid,
-.booking-form .form-invalid select:invalid {
-    animation: shake 0.5s ease-in-out;
-}
-@keyframes shake {
-    0%, 100% { transform: translateX(0); }
-    25% { transform: translateX(-5px); }
-    75% { transform: translateX(5px); }
-}
-.route-suggestions {
-    top: 100%;
-    left: 0;
-    right: 0;
-    max-height: 200px;
-    overflow-y: auto;
-    background: var(--bg-primary);
-    border: 1px solid var(--border);
-}
-[data-theme="dark"] .route-suggestions {
-    background: var(--bg-primary);
-    border-color: var(--border);
-}
-.route-suggestions option {
-    display: block;
-    padding: 0.75rem 1rem;
-    cursor: pointer;
-    border-bottom: 1px solid var(--border);
-}
-[data-theme="dark"] .route-suggestions option {
-    border-bottom-color: var(--border);
-}
-.route-suggestions option:hover,
-.route-suggestions option[aria-selected="true"] {
-    background-color: var(--bg-surface);
-}
-[data-theme="dark"] .route-suggestions option:hover,
-[data-theme="dark"] .route-suggestions option[aria-selected="true"] {
-    background-color: var(--bg-surface);
-}
-.date-input::-webkit-calendar-picker-indicator {
-    filter: invert(1) brightness(2);
-}
-.hero-nav-dots {
-    position: absolute;
-    bottom: 2rem;
-    left: 50%;
-    transform: translateX(-50%);
-    display: flex;
-    gap: 12px;
-    z-index: 5;
-}
-.hero-nav-dots .dot {
-    width: 12px;
-    height: 12px;
-    background: rgba(255, 255, 255, 0.5);
-    border-radius: 50%;
-    cursor: pointer;
-    border: 2px solid transparent;
-    transition: all 0.3s ease;
-}
-.hero-nav-dots .dot:hover,
-.hero-nav-dots .dot.active,
-.hero-nav-dots .dot:focus {
-    background: var(--primary);
-    transform: scale(1.2);
-    box-shadow: 0 0 0 4px rgba(16, 185, 129, 0.3);
-    outline: none;
-}
-[data-theme="dark"] .hero-nav-dots .dot:hover,
-[data-theme="dark"] .hero-nav-dots .dot.active,
-[data-theme="dark"] .hero-nav-dots .dot:focus {
-    background: var(--primary);
-    box-shadow: 0 0 0 4px rgba(16, 185, 129, 0.3);
-}
-
-/* 📊 STATS BAR */
-.stats-bar {
-    backdrop-filter: blur(10px);
-    -webkit-backdrop-filter: blur(10px);
-    background: var(--bg-primary);
-    border-bottom: 1px solid var(--border);
-}
-[data-theme="dark"] .stats-bar {
-    background: var(--bg-primary);
-    border-bottom-color: var(--border);
-}
-.stats-grid {
-    max-width: 800px;
-    margin: 0 auto;
-}
-.stat-item {
-    opacity: 0;
-    transform: translateY(20px);
-    transition: all 0.8s ease-out;
-    min-width: 120px;
-}
-.stat-item.animate {
-    opacity: 1;
-    transform: translateY(0);
-}
-.stat-number {
-    font-feature-settings: 'pnum';
-    font-kerning: none;
-    min-height: 1.5em;
-    display: flex;
-    align-items: baseline;
-    justify-content: center;
-    color: var(--primary);
-}
-[data-theme="dark"] .stat-number {
-    color: var(--primary);
-}
-.stat-label {
-    color: var(--text-secondary);
-}
-[data-theme="dark"] .stat-label {
-    color: var(--text-secondary);
-}
-
-/* 🎯 WELCOME SECTION */
-.welcome-section {
-    background: linear-gradient(135deg, var(--primary-light) 0%, var(--secondary-light) 100%);
-    position: relative;
-}
-[data-theme="dark"] .welcome-section {
-    background: linear-gradient(135deg, var(--primary-light) 0%, var(--secondary-light) 100%);
-}
-.welcome-section::before {
-    content: '';
-    position: absolute;
-    top: 0;
-    left: 0;
-    right: 0;
-    bottom: 0;
-    background-image:
-        radial-gradient(circle at 20% 80%, rgba(16, 185, 129, 0.1) 0%, transparent 50%),
-        radial-gradient(circle at 80% 20%, rgba(59, 130, 246, 0.1) 0%, transparent 50%);
-    pointer-events: none;
-}
-.welcome-actions {
-    backdrop-filter: blur(20px);
-    -webkit-backdrop-filter: blur(20px);
-    border-radius: 20px;
-    box-shadow: var(--shadow-lg);
-    max-width: 500px;
-    margin: 0 auto;
-    background: var(--bg-primary);
-}
-[data-theme="dark"] .welcome-actions {
-    background: var(--bg-primary);
-}
-.welcome-heading {
-    color: var(--text-primary);
-}
-[data-theme="dark"] .welcome-heading {
-    color: var(--text-primary);
-}
-
-/* 🗺️ SCHEDULES SECTION */
-.schedules {
-    background: var(--bg-secondary);
-    position: relative;
-}
-[data-theme="dark"] .schedules {
-    background: var(--bg-secondary);
-}
-.schedules::before {
-    content: '';
-    position: absolute;
-    top: 0;
-    left: 0;
-    right: 0;
-    height: 1px;
-    background: linear-gradient(90deg, transparent, var(--border), transparent);
-}
-.next-departure-banner {
-    background: var(--gradient-primary);
-    color: var(--text-primary);
-    transform: skew(-2deg);
-    animation: bannerPulse 2s ease-in-out infinite;
-    max-width: 600px;
-    margin-left: auto;
-    border-left: 4px solid var(--primary);
-}
-[data-theme="dark"] .next-departure-banner {
-    background: var(--gradient-primary);
-    color: var(--text-primary);
-    border-left-color: var(--primary);
-}
-@keyframes bannerPulse {
-    0%, 100% { transform: skew(-2deg) scale(1); }
-    50% { transform: skew(-2deg) scale(1.02); }
-}
-.schedule-filters {
-    background: var(--bg-surface);
-    backdrop-filter: blur(10px);
-    border-radius: 12px;
-    box-shadow: var(--shadow-sm);
-    border: 1px solid var(--border);
-}
-[data-theme="dark"] .schedule-filters {
-    background: var(--bg-surface);
-    border-color: var(--border);
-}
-.filter-select {
-    background: var(--bg-primary);
-    border: 1px solid var(--border);
-    min-width: 140px;
-    position: relative;
-}
-[data-theme="dark"] .filter-select {
-    background: var(--bg-primary);
-    border-color: var(--border);
-}
-.schedule-card {
-    background: var(--bg-primary);
-    border-radius: 16px;
-    overflow: hidden;
-    transition: all 0.4s cubic-bezier(0.4, 0, 0.2, 1);
-    position: relative;
-    border: 1px solid var(--border);
-    box-shadow: var(--shadow-sm);
-}
-[data-theme="dark"] .schedule-card {
-    background: var(--bg-primary);
-    border-color: var(--border);
-}
-.schedule-card::before {
-    content: '';
-    position: absolute;
-    top: 0;
-    left: 0;
-    right: 0;
-    height: 3px;
-    background: var(--gradient-primary);
-    background-size: 200% 100%;
-    transform: scaleX(0);
-    transition: transform 0.3s ease;
-    animation: shimmer 2s infinite;
-}
-@keyframes shimmer {
-    0% { background-position: -200% 0; }
-    100% { background-position: 200% 0; }
-}
-.schedule-card:hover::before {
-    transform: scaleX(1);
-}
-.schedule-card:hover {
-    transform: translateY(-8px);
-    box-shadow: var(--shadow-md);
-}
-.schedule-card:focus-within {
-    outline: 2px solid var(--primary);
-    outline-offset: 2px;
-}
-.weather-info {
-    background: var(--secondary-light);
-    border: 1px solid var(--border);
-    border-radius: 12px;
-    transition: all 0.3s ease;
-}
-[data-theme="dark"] .weather-info {
-    background: var(--secondary-light);
-    border-color: var(--border);
-}
-.weather-info:hover {
-    transform: translateY(-1px);
-    box-shadow: var(--shadow-md);
-}
-.weather-condition.warning {
-    color: var(--error);
-    animation: pulse 2s infinite;
-    background: rgba(239, 68, 68, 0.1);
-    padding: 2px 6px;
-    border-radius: 4px;
-    display: inline-block;
-}
-[data-theme="dark"] .weather-condition.warning {
-    color: var(--error);
-    background: rgba(239, 68, 68, 0.2);
-}
-@keyframes pulse {
-    0%, 100% { opacity: 1; }
-    50% { opacity: 0.7; }
-}
-.book-btn {
-    background: var(--gradient-primary);
-    position: relative;
-    overflow: hidden;
-    isolation: isolate;
-    color: var(--text-primary);
-}
-[data-theme="dark"] .book-btn {
-    color: var(--text-primary);
-}
-.book-btn::before {
-    content: '';
-    position: absolute;
-    top: 0;
-    left: -100%;
-    width: 100%;
-    height: 100%;
-    background: linear-gradient(90deg, transparent, rgba(255, 255, 255, 0.2), transparent);
-    transition: left 0.5s;
-}
-.book-btn:hover::before {
-    left: 100%;
-}
-.book-btn:hover {
-    transform: translateY(-2px) scale(1.02);
-}
-.unavailable-btn,
-.cancelled-btn {
-    cursor: not-allowed;
-    background: var(--neutral-200);
-    color: var(--text-muted);
-}
-[data-theme="dark"] .unavailable-btn,
-[data-theme="dark"] .cancelled-btn {
-    background: var(--neutral-200);
-    color: var(--text-muted);
-}
-.quick-actions {
-    background: var(--bg-surface);
-    backdrop-filter: blur(10px);
-    border-radius: 12px;
-    padding: 0.75rem;
-    border: 1px solid var(--border);
-    transition: all 0.3s ease;
-}
-[data-theme="dark"] .quick-actions {
-    background: var(--bg-surface);
-    border-color: var(--border);
-}
-.quick-actions:hover {
-    background: var(--bg-primary);
-    box-shadow: var(--shadow-md);
-}
-.quick-btn {
-    min-width: 60px;
-    justify-content: center;
-    background: var(--neutral-100);
-    color: var(--text-secondary);
-}
-[data-theme="dark"] .quick-btn {
-    background: var(--neutral-200);
-    color: var(--text-secondary);
-}
-.quick-btn:hover {
-    background: var(--neutral-200);
-}
-[data-theme="dark"] .quick-btn:hover {
-    background: var(--neutral-100);
-}
-.quick-btn:focus {
-    outline: none;
-    box-shadow: 0 0 0 2px rgba(16, 185, 129, 0.2);
-}
-
-/* 🏝️ DESTINATIONS SECTION */
-.destinations {
-    background: linear-gradient(135deg, var(--primary-light) 0%, var(--secondary-light) 100%);
-    position: relative;
-}
-[data-theme="dark"] .destinations {
-    background: linear-gradient(135deg, var(--primary-light) 0%, var(--secondary-light) 100%);
-}
-.destinations::before {
-    content: '';
-    position: absolute;
-    top: 0;
-    left: 0;
-    right: 0;
-    height: 1px;
-    background: linear-gradient(90deg, transparent, var(--border), transparent);
-}
-.destination-card {
-    background: var(--bg-primary);
-    border-radius: 20px;
-    overflow: hidden;
-    box-shadow: var(--shadow-lg);
-    transition: all 0.4s cubic-bezier(0.4, 0, 0.2, 1);
-    border: 1px solid var(--border);
-}
-[data-theme="dark"] .destination-card {
-    background: var(--bg-primary);
-    border-color: var(--border);
-}
-.destination-card:hover {
-    transform: translateY(-12px) rotate(1deg);
-    box-shadow: var(--shadow-xl);
-}
-.destination-card:focus-within {
-    outline: 2px solid var(--primary);
-    outline-offset: 2px;
-}
-.destination-image {
-    position: relative;
-    overflow: hidden;
-}
-.destination-overlay {
-    background: linear-gradient(180deg, transparent 0%, rgba(0, 0, 0, 0.8) 100%);
-    transition: all 0.3s ease;
-}
-.destination-cta {
-    background: var(--bg-primary);
-    backdrop-filter: blur(10px);
-    border-radius: 25px;
-    box-shadow: var(--shadow-md);
-    transition: all 0.3s ease;
-    white-space: nowrap;
-    color: var(--text-primary);
-}
-[data-theme="dark"] .destination-cta {
-    background: var(--bg-primary);
-    color: var(--text-primary);
-}
-.destination-cta:hover,
-.destination-cta:focus {
-    transform: translateY(-2px);
-    box-shadow: var(--shadow-lg);
-}
-.destination-info {
-    transition: all 0.3s ease;
-}
-.destination-info h3,
-.destination-info p {
-    color: var(--text-primary);
-}
-[data-theme="dark"] .destination-info h3,
-[data-theme="dark"] .destination-info p {
-    color: var(--text-primary);
-}
-
-/* 🌟 FEATURES SECTION */
-.features {
-    background: var(--bg-secondary);
-}
-[data-theme="dark"] .features {
-    background: var(--bg-secondary);
-}
-.feature-card {
-    background: var(--bg-primary);
-    border-radius: 20px;
-    border: 1px solid var(--border);
-    transition: all 0.4s cubic-bezier(0.4, 0, 0.2, 1);
-    position: relative;
-    overflow: hidden;
-}
-[data-theme="dark"] .feature-card {
-    background: var(--bg-primary);
-    border-color: var(--border);
-}
-.feature-card::before {
-    content: '';
-    position: absolute;
-    top: 0;
-    left: 0;
-    right: 0;
-    height: 4px;
-    background: var(--gradient-primary);
-    transform: scaleX(0);
-    transition: transform 0.3s ease;
-}
-.feature-card:hover::before,
-.feature-card:focus-within::before {
-    transform: scaleX(1);
-}
-.feature-card:hover,
-.feature-card:focus-within {
-    transform: translateY(-8px) rotate(1deg);
-    box-shadow: var(--shadow-xl);
-    border-color: var(--border-hover);
-    outline: none;
-}
-.feature-icon {
-    filter: drop-shadow(0 4px 8px rgba(16, 185, 129, 0.3));
-    transition: all 0.3s ease;
-    color: var(--primary);
-}
-[data-theme="dark"] .feature-icon {
-    color: var(--primary);
-}
-.feature-link {
-    transition: all 0.3s ease;
-    color: var(--primary);
-}
-[data-theme="dark"] .feature-link {
-    color: var(--primary);
-}
-
-/* 💬 TESTIMONIALS SECTION */
-.testimonials {
-    background: var(--bg-secondary);
-    position: relative;
-}
-[data-theme="dark"] .testimonials {
-    background: var(--bg-secondary);
-}
-.testimonials::before {
-    content: '';
-    position: absolute;
-    top: 0;
-    left: 0;
-    right: 0;
-    height: 1px;
-    background: linear-gradient(90deg, transparent, var(--border), transparent);
-}
-.testimonial-card {
-    background: var(--bg-primary);
-    border-radius: 24px;
-    border: 1px solid var(--border);
-    position: relative;
-    overflow: hidden;
-    box-shadow: var(--shadow-lg);
-    transition: all 0.5s cubic-bezier(0.4, 0, 0.2, 1);
-}
-[data-theme="dark"] .testimonial-card {
-    background: var(--bg-primary);
-    border-color: var(--border);
-}
-.testimonial-card::before {
-    content: '';
-    position: absolute;
-    top: 0;
-    left: 0;
-    right: 0;
-    height: 1px;
-    background: var(--gradient-primary);
-}
-.testimonial-card:not(.active) {
-    opacity: 0.7;
-    transform: translateX(100px);
-}
-.testimonial.active {
-    opacity: 1;
-    transform: translateX(0);
-}
-.quote-mark {
-    filter: drop-shadow(0 2px 4px rgba(0, 0, 0, 0.1));
-    color: var(--neutral-100);
-}
-[data-theme="dark"] .quote-mark {
-    color: var(--neutral-200);
-}
-.testimonial-author {
-    background: var(--primary-light);
-    border-radius: 16px;
-    padding: 1rem;
-    margin-top: 2rem;
-    border: 1px solid var(--border);
-}
-[data-theme="dark"] .testimonial-author {
-    background: var(--primary-light);
-    border-color: var(--border);
-}
-.author-avatar {
-    background: var(--gradient-primary);
-    box-shadow: var(--shadow-md);
-}
-.testimonial-controls {
-    background: var(--bg-primary);
-    backdrop-filter: blur(20px);
-    border-radius: 50px;
-    padding: 1rem 2rem;
-    box-shadow: var(--shadow-lg);
-    border: 1px solid var(--border);
-}
-[data-theme="dark"] .testimonial-controls {
-    background: var(--bg-primary);
-    border-color: var(--border);
-}
-.testimonial-dot {
-    transition: all 0.3s ease;
-    cursor: pointer;
-    background: var(--neutral-200);
-}
-[data-theme="dark"] .testimonial-dot {
-    background: var(--neutral-200);
-}
-.testimonial-dot:hover,
-.testimonial-dot:focus {
-    transform: scale(1.3);
-    box-shadow: 0 0 0 4px rgba(16, 185, 129, 0.2);
-    outline: none;
-}
-.testimonial-dot.active {
-    background: var(--primary);
-    transform: scale(1.2);
-}
-.testimonial-progress {
-    max-width: 400px;
-    margin: 0 auto;
-}
-.testimonial-progress div {
-    background: var(--primary);
-}
-[data-theme="dark"] .testimonial-progress div {
-    background: var(--primary);
-}
-
-/* 🎯 FINAL CTA */
-.final-cta {
-    position: relative;
-    overflow: hidden;
-    background: var(--gradient-primary);
-    background-attachment: fixed;
-}
-[data-theme="dark"] .final-cta {
-    background: var(--gradient-primary);
-}
-.cta-pattern {
-    background-image:
-        radial-gradient(circle at 25% 25%, var(--primary) 0%, transparent 50%),
-        radial-gradient(circle at 75% 75%, var(--secondary) 0%, transparent 50%);
-    animation: ctaPatternShift 20s ease-in-out infinite;
-}
-@keyframes ctaPatternShift {
-    0%, 100% { transform: translate(0, 0); }
-    50% { transform: translate(10px, -10px); }
-}
-.primary-cta {
-    background: var(--gradient-primary);
-    box-shadow: var(--shadow-xl);
-    position: relative;
-    z-index: 10;
-    color: var(--text-primary);
-}
-[data-theme="dark"] .primary-cta {
-    color: var(--text-primary);
-}
-.primary-cta::before {
-    content: '';
-    position: absolute;
-    top: 0;
-    left: 0;
-    right: 0;
-    bottom: 0;
-    background: linear-gradient(45deg, transparent 30%, rgba(255, 255, 255, 0.1) 50%, transparent 70%);
-    opacity: 0;
-    transition: opacity 0.3s ease;
-    pointer-events: none;
-}
-.primary-cta:hover::before {
-    opacity: 1;
-    animation: shine 0.6s ease;
-}
-@keyframes shine {
-    0% { left: -100%; }
-    100% { left: 100%; }
-}
-.primary-cta:hover {
-    box-shadow: var(--shadow-2xl);
-    transform: translateY(-3px);
-}
-.secondary-cta {
-    background: var(--bg-surface);
-    backdrop-filter: blur(20px);
-    border: 1px solid var(--border);
-    transition: all 0.3s ease;
-    color: var(--text-primary);
-}
-[data-theme="dark"] .secondary-cta {
-    background: var(--bg-surface);
-    border-color: var(--border);
-    color: var(--text-primary);
-}
-.secondary-cta:hover {
-    background: var(--bg-primary);
-    transform: translateY(-2px);
-    box-shadow: var(--shadow-lg);
-}
-.cta-stats {
-    font-size: 0.875rem;
-    color: var(--text-secondary);
-}
-[data-theme="dark"] .cta-stats {
-    color: var(--text-secondary);
-}
-.cta-stats .stat {
-    display: flex;
-    align-items: center;
-    gap: 0.5rem;
-}
-
-/* 🛠️ UTILITY CLASSES */
-.font-playfair { font-family: 'Playfair Display', serif; }
-.font-poppins { font-family: 'Poppins', sans-serif; }
-.shadow-2xl { box-shadow: var(--shadow-xl); }
-.shadow-3xl { box-shadow: 0 35px 60px -12px rgba(0, 0, 0, 0.25); }
-.transition-all { transition: all 0.3s cubic-bezier(0.4, 0, 0.2, 1); }
-.container {
-    max-width: 1200px;
-    margin: 0 auto;
-    padding-left: 1rem;
-    padding-right: 1rem;
-}
-.sr-only {
-    position: absolute;
-    width: 1px;
-    height: 1px;
-    padding: 0;
-    margin: -1px;
-    overflow: hidden;
-    clip: rect(0, 0, 0, 0);
-    white-space: nowrap;
-    border: 0;
-}
-.back-to-top {
-    opacity: 0;
-    visibility: hidden;
-    transition: all 0.3s ease;
-    background: var(--primary);
-    backdrop-filter: blur(10px);
-}
-[data-theme="dark"] .back-to-top {
-    background: var(--primary);
-}
-.back-to-top.show {
-    opacity: 1;
-    visibility: visible;
-}
-.back-to-top:hover,
-.back-to-top:focus {
-    background: var(--primary-dark);
-    transform: scale(1.1);
-}
-[data-theme="dark"] .back-to-top:hover,
-[data-theme="dark"] .back-to-top:focus {
-    background: var(--primary-dark);
-}
-
-/* Loading Screen */
-.loading-screen {
-    background: var(--bg-secondary);
-}
-[data-theme="dark"] .loading-screen {
-    background: var(--bg-secondary);
-}
-.loading-spinner {
-    border-width: 3px;
-    border-color: var(--border);
-    border-top-color: var(--primary);
-}
-
-/* 📱 RESPONSIVE */
-@media (max-width: 768px) {
-    .hero {
-        height: 80vh;
-        min-height: 500px;
-    }
-    .hero-content {
-        padding: 1rem;
-        margin-bottom: 4rem;
-    }
-    .booking-widget {
-        padding: 1.5rem;
-        margin: 1rem;
-        border-radius: 1rem;
-    }
-    .form-row {
-        flex-direction: column;
-        gap: 1rem;
-    }
-    .stats-grid {
-        gap: 2rem;
-        justify-content: center;
-    }
-    .schedule-list {
-        grid-template-columns: 1fr;
-        gap: 1rem;
-    }
-    .features-grid {
-        grid-template-columns: 1fr;
-        gap: 2rem;
-    }
-    .destination-grid {
-        grid-template-columns: 1fr;
-        gap: 1.5rem;
-    }
-    .testimonials-container {
-        padding: 0 1rem;
-    }
-    .testimonial-controls {
-        flex-direction: column;
-        gap: 1rem;
-        padding: 1rem;
-    }
-    .trust-indicators {
-        gap: 1rem;
-        padding: 1rem;
-    }
-    .cta-buttons {
-        flex-direction: column;
-        gap: 1rem;
-    }
-    .map-container {
-        height: 300px;
-    }
-    .notification-container {
-        right: 1rem;
-        left: 1rem;
-        max-width: none;
-    }
-}
-@media (max-width: 480px) {
-    .hero h1 {
-        font-size: 2.5rem;
-        line-height: 1.1;
-    }
-    .intro-text {
-        font-size: 1rem;
-    }
-    .booking-form input,
-    .booking-form select {
-        padding: 0.75rem;
-        font-size: 0.9rem;
-    }
-    .schedule-card {
-        padding: 1rem;
-    }
-    .schedule-card h3 {
-        font-size: 1.1rem;
-    }
-    .features-grid,
-    .destination-grid {
-        gap: 1rem;
-    }
-    .section-header h2 {
-        font-size: 1.75rem;
-    }
-    .back-to-top {
-        bottom: 1rem;
-        right: 1rem;
-        width: 48px;
-        height: 48px;
-    }
-    .next-departure-banner {
-        transform: none;
-        animation: none;
-    }
-}
-
-/* ♿ ACCESSIBILITY & PERFORMANCE */
-@media (prefers-reduced-motion: reduce) {
-    *, *::before, *::after {
-        animation-duration: 0.01ms !important;
-        animation-iteration-count: 1 !important;
-        transition-duration: 0.01ms !important;
-        scroll-behavior: auto !important;
-    }
-    .animate-bounce,
-    .animate-ping,
-    .animate-pulse,
-    .animate-spin {
-        animation: none !important;
-    }
-    .hero-slide {
-        transition: none;
-    }
-    .schedule-card,
-    .destination-card,
-    .feature-card {
-        transition: none;
-    }
-}
-</style>
-{% endblock %}
-{% block extra_js %}
-<!-- Essential Libraries -->
-<script src="https://unpkg.com/aos@2.3.4/dist/aos.js"></script>
-<script src="https://unpkg.com/leaflet@1.9.4/dist/leaflet.js"></script>
-<!-- Main Homepage JavaScript -->
-<script src="{% static 'js/home.js' %}"></script>
-<!-- Minimal Initialization Script -->
-<script>
-document.addEventListener('DOMContentLoaded', function() {
-    console.log('Fiji Ferry - Page loaded, initializing...');
-    // Show loading screen briefly
-    const loadingScreen = document.getElementById('loading-screen');
-    if (loadingScreen) {
-        loadingScreen.classList.remove('hidden');
-        setTimeout(() => {
-            loadingScreen.classList.add('hidden');
-        }, 1500);
-    }
-    // Initialize AOS if available
-    if (typeof AOS !== 'undefined') {
-        AOS.init({
-            duration: 800,
-            easing: 'ease-out-cubic',
-            once: true,
-            offset: 100,
-            disable: window.innerWidth < 768 || window.matchMedia('(prefers-reduced-motion: reduce)').matches,
-            anchorPlacement: 'top-bottom'
-        });
-        console.log('AOS animations initialized');
-    }
-    // Back to top functionality
-    const backToTop = document.querySelector('.back-to-top');
-    if (backToTop) {
-        const toggleBackToTop = () => {
-            const scrolled = window.pageYOffset;
-            const threshold = 300;
-            backToTop.classList.toggle('show', scrolled > threshold);
-        };
-        window.addEventListener('scroll', toggleBackToTop);
-        backToTop.addEventListener('click', () => {
-            window.scrollTo({
-                top: 0,
-                behavior: 'smooth'
-            });
-        });
-        // Initial check
-        toggleBackToTop();
-    }
-    // Global functions for template onclick handlers
-    window.scrollToSchedules = function() {
-        const schedulesSection = document.getElementById('schedules-section');
-        if (schedulesSection) {
-            schedulesSection.scrollIntoView({
-                behavior: 'smooth',
-                block: 'start'
-            });
-        }
-    };
-    window.resetSearch = function() {
-        const form = document.getElementById('search-form');
-        if (form) {
-            form.reset();
-            const dateInput = document.getElementById('departure-date');
-            const today = new Date().toISOString().split('T')[0];
-            if (dateInput) dateInput.value = today;
-            form.dispatchEvent(new Event('reset', { bubbles: true }));
-            // Trigger form validation update
-            form.dispatchEvent(new Event('input', { bubbles: true }));
-        }
-    };
-    // Simple save/share handlers (fallback)
-    window.saveSchedule = function(scheduleId) {
-        const button = event?.target.closest('button');
-        if (button) {
-            const icon = button.querySelector('i');
-            if (icon) {
-                if (icon.classList.contains('far')) {
-                    icon.classList.remove('far');
-                    icon.classList.add('fas', 'text-red-500');
-                    console.log(`Saved schedule ${scheduleId}`);
-                } else {
-                    icon.classList.remove('fas', 'text-red-500');
-                    icon.classList.add('far');
-                    console.log(`Unsaved schedule ${scheduleId}`);
-                }
-            }
-        }
-    };
-    window.shareSchedule = function(scheduleId) {
-        const url = `${window.location.origin}/bookings/book/?schedule_id=${scheduleId}`;
-        if (navigator.share) {
-            navigator.share({
-                title: 'Fiji Ferry Booking',
-                text: 'Check out this ferry schedule!',
-                url: url
-            }).catch(console.error);
-        } else {
-            navigator.clipboard.writeText(url).then(() => {
-                console.log('Schedule link copied!');
-            }).catch(console.error);
-        }
-    };
-    // Route suggestions for search form
-    const routeInput = document.getElementById('route');
-    const suggestions = document.getElementById('route-suggestions');
-    if (routeInput && suggestions) {
-        routeInput.addEventListener('input', function(e) {
-            const query = e.target.value.toLowerCase();
-            if (query.length < 2) {
-                suggestions.classList.add('hidden');
-                return;
-            }
-            const datalist = document.getElementById('routes');
-            if (!datalist) return;
-            const options = Array.from(datalist.querySelectorAll('option'));
-            const matches = options.filter(opt =>
-                opt.value.toLowerCase().includes(query) ||
-                (opt.dataset.display && opt.dataset.display.toLowerCase().includes(query))
-            ).slice(0, 5);
-            if (matches.length > 0) {
-                suggestions.innerHTML = matches.map(opt =>
-                    `<div class="route-suggestion p-2 border-b border-gray-200 hover:bg-gray-100 cursor-pointer"
-                         onclick="document.getElementById('route').value='${opt.value}'; document.getElementById('route-suggestions').classList.add('hidden')"
-                         role="option" tabindex="0">${opt.dataset.display || opt.textContent}</div>`
-                ).join('');
-                suggestions.classList.remove('hidden');
-            } else {
-                suggestions.classList.add('hidden');
-            }
-        });
-        // Hide suggestions on outside click
-        document.addEventListener('click', function(e) {
-            if (!e.target.closest('.form-group:has(#route)')) {
-                suggestions.classList.add('hidden');
-            }
-        });
-        // Hide on escape key
-        routeInput.addEventListener('keydown', function(e) {
-            if (e.key === 'Escape') {
-                suggestions.classList.add('hidden');
-            }
-        });
-    }
-    // Form validation feedback
-    const form = document.getElementById('search-form');
-    const feedback = document.getElementById('form-feedback');
-    if (form && feedback) {
-        form.addEventListener('input', function() {
-            const isValid = routeInput.value.trim() &&
-                           document.getElementById('departure-date').value &&
-                           document.getElementById('passengers').value !== '0';
-            feedback.classList.toggle('hidden', isValid);
-            feedback.classList.toggle('text-emerald-300', isValid);
-            feedback.classList.toggle('text-red-300', !isValid);
-            feedback.textContent = isValid ? '✓ Ready to search!' : '⚠️ Please complete all fields';
-        });
-    }
-    // Hero slideshow
-    let currentSlide = 0;
-    const slides = document.querySelectorAll('.hero-slide');
-    const dots = document.querySelectorAll('.hero-nav-dots .dot');
-    function showSlide(index) {
-        slides.forEach((slide, i) => {
-            slide.classList.toggle('active', i === index);
-        });
-        dots.forEach((dot, i) => {
-            dot.classList.toggle('active', i === index);
-            dot.setAttribute('aria-pressed', i === index);
-        });
-    }
-    function nextSlide() {
-        currentSlide = (currentSlide + 1) % slides.length;
-        showSlide(currentSlide);
-    }
-    setInterval(nextSlide, 5000);
-    // Dot navigation
-    dots.forEach((dot, index) => {
-        dot.addEventListener('click', () => {
-            currentSlide = index;
-            showSlide(currentSlide);
-        });
-    });
-    // Map initialization
-    const mapContainer = document.getElementById('fiji-map');
-    const mapLoading = document.getElementById('map-loading');
-    if (mapContainer && mapLoading) {
-        mapLoading.classList.remove('hidden');
-        var map = L.map('fiji-map').setView([-17.7134, 178.0650], 8);
-        L.tileLayer('https://tile.openstreetmap.org/{z}/{x}/{y}.png', {
-            maxZoom: 19,
-            attribution: '&copy; <a href="http://www.openstreetmap.org/copyright">OpenStreetMap</a>'
-        }).addTo(map);
-        // Add some markers for ports
-        L.marker([-17.7728, 177.3809]).addTo(map).bindPopup('Nadi Port');
-        L.marker([-18.1248, 178.3967]).addTo(map).bindPopup('Suva Port');
-        setTimeout(() => {
-            mapLoading.classList.add('hidden');
-        }, 1000);
-    }
-    // Live ferry count animation
-    const liveFerryCount = document.getElementById('live-ferry-count');
-    const onScheduleCount = document.getElementById('on-schedule-count');
-    if (liveFerryCount && onScheduleCount) {
-        setTimeout(() => {
-            liveFerryCount.textContent = '5';
-            onScheduleCount.textContent = '4';
-        }, 1500);
-    }
-    // Testimonial progress bar
-    const testimonialProgress = document.querySelector('.testimonial-progress');
-    if (testimonialProgress) {
-        const updateProgress = () => {
-            const progress = ((Date.now() % 7000) / 7000) * 100;
-            testimonialProgress.querySelector('div').style.width = `${progress}%`;
-        };
-        setInterval(updateProgress, 100);
-    }
-    console.log('Fiji Ferry - Basic DOM interactions ready');
-});
-</script>
+{% extends 'base.html' %}
+{% load static %}
+{% load math_filters %}
+{% block title %}Fiji Ferry Booking - Home{% endblock %}
+{% block content %}
+<!-- 🎬 HERO SECTION WITH SLIDESHOW -->
+<header class="hero relative w-[100vw] left-[50%] -ml-[50vw] overflow-hidden" role="banner" data-aos="fade">
+    <div class="hero-slideshow" aria-hidden="true">
+        <div class="hero-slide slide-1 active"
+             data-src-light="https://images.pexels.com/photos/531035/pexels-photo-531035.jpeg?auto=format&fit=crop&w=2000&q=80"
+             data-src-dark="https://images.pexels.com/photos/1287145/pexels-photo-1287145.jpeg?auto=format&fit=crop&w=2000&q=80"
+             style="background-image: url('https://images.pexels.com/photos/531035/pexels-photo-531035.jpeg?auto=format&fit=crop&w=2000&q=80');">
+            <div class="slide-caption">Discover Fiji's Stunning Coastlines</div>
+        </div>
+        <div class="hero-slide slide-2"
+             data-src-light="https://images.pexels.com/photos/4262989/pexels-photo-4262989.jpeg?auto=format&fit=crop&w=2000&q=80"
+             data-src-dark="https://images.pexels.com/photos/847393/pexels-photo-847393.jpeg?auto=format&fit=crop&w=2000&q=80"
+             style="background-image: url('https://images.pexels.com/photos/4262989/pexels-photo-4262989.jpeg?auto=format&fit=crop&w=2000&q=80');">
+            <div class="slide-caption">Sail Through Paradise</div>
+        </div>
+        <div class="hero-slide slide-3"
+             data-src-light="https://images.pexels.com/photos/1752461/pexels-photo-1752461.jpeg?auto=format&fit=crop&w=2000&q=80"
+             data-src-dark="https://images.pexels.com/photos/1612462/pexels-photo-1612462.jpeg?auto=format&fit=crop&w=2000&q=80"
+             style="background-image: url('https://images.pexels.com/photos/1752461/pexels-photo-1752461.jpeg?auto=format&fit=crop&w=2000&q=80');">
+            <div class="slide-caption">Explore Hidden Islands</div>
+        </div>
+        <div class="hero-slide slide-4"
+             data-src-light="https://images.pexels.com/photos/11820070/pexels-photo-11820070.jpeg?auto=format&fit=crop&w=2000&q=80"
+             data-src-dark="https://images.pexels.com/photos/2356045/pexels-photo-2356045.jpeg?auto=format&fit=crop&w=2000&q=80"
+             style="background-image: url('https://images.pexels.com/photos/11820070/pexels-photo-11820070.jpeg?auto=format&fit=crop&w=2000&q=80');">
+            <div class="slide-caption">Experience Sunset Voyages</div>
+        </div>
+    </div>
+    <div class="hero-overlay" aria-hidden="true"></div>
+    <div class="hero-content max-w-7xl mx-auto px-4 sm:px-6 lg:px-8">
+        <h1 class="text-4xl md:text-6xl lg:text-7xl font-bold text-white font-playfair mb-6 leading-tight" data-aos="fade-up" data-aos-delay="100">
+            Explore Fiji by Ferry
+        </h1>
+        <p class="intro-text text-lg md:text-xl text-white/90 mb-8 max-w-2xl mx-auto leading-relaxed" data-aos="fade-up" data-aos-delay="200">
+            Book your seamless island adventure with Fiji's premier ferry service
+        </p>
+        <!-- Interactive Booking Widget -->
+        <div class="booking-widget bg-white/10 backdrop-blur-xl border border-white/20 rounded-2xl p-6 md:p-8 shadow-2xl max-w-4xl mx-auto mb-8" data-aos="fade-up" data-aos-delay="300">
+            <h3 class="text-xl font-bold text-white font-poppins mb-6">Find Your Perfect Ferry</h3>
+            <form class="booking-form space-y-4" id="search-form" action="{% url 'bookings:book_ticket' %}" method="get" aria-label="Search for ferry schedules" novalidate>
+                <div class="form-row flex flex-wrap gap-4">
+                    <!-- Route Selection -->
+                    <div class="form-group flex-1 min-w-[200px]">
+                        <label for="route" class="block text-sm font-semibold text-white/90 mb-2">🗺️ Route</label>
+                        <div class="relative">
+                            <svg class="absolute left-3 top-1/2 transform -translate-y-1/2 w-5 h-5 text-white/60" fill="none" stroke="currentColor" viewBox="0 0 24 24" aria-hidden="true">
+                                <path stroke-linecap="round" stroke-linejoin="round" stroke-width="2" d="M17.657 16.657L13.414 20.9a1.998 1.998 0 01-2.827 0l-4.244-4.243a8 8 0 1111.314 0z"/>
+                            </svg>
+                            <input type="text"
+                                   id="route"
+                                   name="route"
+                                   required
+                                   list="routes"
+                                   value="{{ form_data.route|default:''|escapejs }}"
+                                   placeholder="Select route (e.g., Nadi to Suva)"
+                                   class="w-full pl-10 pr-4 py-3 bg-white/10 border border-white/20 rounded-xl text-white placeholder-white/60 focus:outline-none focus:ring-2 focus:ring-cyan-400/50 backdrop-blur-sm transition-all"
+                                   aria-required="true"
+                                   autocomplete="off">
+                            <datalist id="routes">
+                                {% for route in routes %}
+                                    <option value="{{ route.departure_port.name|lower }}-to-{{ route.destination_port.name|lower }}" data-display="{{ route.departure_port.name }} → {{ route.destination_port.name }}">
+                                        {{ route.departure_port.name }} → {{ route.destination_port.name }}
+                                    </option>
+                                {% empty %}
+                                    <option value="nadi-to-suva" data-display="Nadi → Suva">Nadi → Suva</option>
+                                    <option value="denarau-to-yasawa" data-display="Denarau → Yasawa Islands">Denarau → Yasawa Islands</option>
+                                    <option value="suva-to-lautoka" data-display="Suva → Lautoka">Suva → Lautoka</option>
+                                {% endfor %}
+                            </datalist>
+                        </div>
+                        <div class="route-suggestions absolute w-full mt-1 bg-white/90 backdrop-blur-sm rounded-xl border border-white/20 max-h-48 overflow-y-auto z-10 hidden" id="route-suggestions"></div>
+                    </div>
+                    <!-- Date Selection -->
+                    <div class="form-group flex-1 min-w-[180px]">
+                        <label for="departure-date" class="block text-sm font-semibold text-white/90 mb-2">📅 Departure Date</label>
+                        <div class="relative">
+                            <svg class="absolute left-3 top-1/2 transform -translate-y-1/2 w-5 h-5 text-white/60" fill="none" stroke="currentColor" viewBox="0 0 24 24" aria-hidden="true">
+                                <path stroke-linecap="round" stroke-linejoin="round" stroke-width="2" d="M8 7V3m8 4V3m-9 8h10M5 21h14a2 2 0 002-2V7a2 2 0 00-2-2H5a2 2 0 00-2 2v10a2 2 0 002 2z"/>
+                            </svg>
+                            <input type="date"
+                                   id="departure-date"
+                                   name="date"
+                                   required
+                                   min="{{ today|date:'Y-m-d' }}"
+                                   value="{{ form_data.date|default:today|date:'Y-m-d'|escapejs }}"
+                                   class="w-full pl-10 pr-4 py-3 bg-white/10 border border-white/20 rounded-xl text-white placeholder-white/60 focus:outline-none focus:ring-2 focus:ring-emerald-400/50 backdrop-blur-sm transition-all date-input"
+                                   aria-required="true">
+                        </div>
+                        <div class="date-hint text-xs text-white/60 mt-1 hidden" id="date-hint">Select a date to see available ferries</div>
+                    </div>
+                    <!-- Passengers -->
+                    <div class="form-group flex-1 min-w-[140px]">
+                        <label for="passengers" class="block text-sm font-semibold text-white/90 mb-2">👥 Passengers</label>
+                        <div class="relative">
+                            <svg class="absolute left-3 top-1/2 transform -translate-y-1/2 w-5 h-5 text-white/60" fill="none" stroke="currentColor" viewBox="0 0 24 24" aria-hidden="true">
+                                <path stroke-linecap="round" stroke-linejoin="round" stroke-width="2" d="M12 4.354a4 4 0 110 5.292M15 21H3v-1a6 6 0 0112 0v1zm0 0h6v-1a6 6 0 00-9-5.197m13.5-9a2.5 2.5 0 11-5 0 2.5 2.5 0 015 0z"/>
+                            </svg>
+                            <select id="passengers"
+                                    name="passengers"
+                                    required
+                                    class="w-full pl-10 pr-4 py-3 bg-white/10 border border-white/20 rounded-xl text-white focus:outline-none focus:ring-2 focus:ring-amber-400/50 backdrop-blur-sm transition-all passenger-select"
+                                    aria-required="true">
+                                <option value="1" {% if form_data.passengers == '1' %}selected{% endif %}>1 Passenger</option>
+                                <option value="2" {% if form_data.passengers == '2' %}selected{% endif %}>2 Passengers</option>
+                                <option value="3" {% if form_data.passengers == '3' %}selected{% endif %}>3 Passengers</option>
+                                <option value="4" {% if form_data.passengers == '4' %}selected{% endif %}>4 Passengers</option>
+                                <option value="5" {% if form_data.passengers == '5' %}selected{% endif %}>5+ Passengers</option>
+                            </select>
+                        </div>
+                    </div>
+                </div>
+                <div class="form-actions flex flex-col sm:flex-row gap-4 pt-4">
+                    <button type="submit"
+                            class="search-button w-full sm:w-auto bg-gradient-to-r from-emerald-500 to-cyan-500 hover:from-emerald-600 hover:to-cyan-600 text-white py-4 px-8 rounded-xl font-semibold shadow-lg hover:shadow-xl transform hover:-translate-y-1 transition-all flex items-center justify-center gap-3 text-lg disabled:opacity-50 disabled:cursor-not-allowed"
+                            aria-label="Search for available ferries">
+                        <i class="fas fa-search"></i>
+                        <span>Find Ferries</span>
+                    </button>
+                    <a href="{% url 'bookings:book_ticket' %}"
+                       class="book-now-button w-full sm:w-auto bg-gradient-to-r from-amber-500 to-orange-500 hover:from-amber-600 hover:to-orange-600 text-white py-4 px-8 rounded-xl font-semibold shadow-lg hover:shadow-xl transform hover:-translate-y-1 transition-all flex items-center justify-center gap-3 text-lg"
+                       aria-label="Quick booking without search">
+                        <i class="fas fa-rocket"></i>
+                        <span>Quick Book</span>
+                    </a>
+                </div>
+                <!-- Form validation feedback -->
+                <div class="form-feedback mt-2 text-sm text-white/70 hidden" id="form-feedback" role="status" aria-live="polite"></div>
+            </form>
+        </div>
+    </div>
+    <!-- Navigation Dots -->
+    <nav class="hero-nav-dots" aria-label="Hero slideshow navigation" role="navigation">
+        <button class="dot active" aria-label="Go to slide 1 of 4" type="button" data-slide="0" aria-pressed="true"></button>
+        <button class="dot" aria-label="Go to slide 2 of 4" type="button" data-slide="1" aria-pressed="false"></button>
+        <button class="dot" aria-label="Go to slide 3 of 4" type="button" data-slide="2" aria-pressed="false"></button>
+        <button class="dot" aria-label="Go to slide 4 of 4" type="button" data-slide="3" aria-pressed="false"></button>
+    </nav>
+</header>
+<!-- 📊 STATS BAR -->
+<section class="stats-bar bg-white/80 backdrop-blur-sm py-6" data-aos="fade-up" aria-labelledby="stats-heading">
+    <div class="container mx-auto px-4">
+        <h2 id="stats-heading" class="sr-only">Service Statistics</h2>
+        <div class="stats-grid flex flex-wrap justify-center gap-8 text-center">
+            <div class="stat-item" data-aos="fade-up" data-aos-delay="100">
+                <div class="stat-number text-3xl font-bold text-emerald-600 mb-1" data-target="12" data-unit="" aria-label="12 destinations">0</div>
+                <div class="stat-label text-sm font-medium text-gray-600">Destinations</div>
+            </div>
+            <div class="stat-item" data-aos="fade-up" data-aos-delay="200">
+                <div class="stat-number text-3xl font-bold text-cyan-600 mb-1" data-target="8" data-unit="" aria-label="8 ferry operators">0</div>
+                <div class="stat-label text-sm font-medium text-gray-600">Operators</div>
+            </div>
+            <div class="stat-item" data-aos="fade-up" data-aos-delay="300">
+                <div class="stat-number text-3xl font-bold text-amber-600 mb-1" data-target="50" data-unit="+" aria-label="50+ daily departures">0</div>
+                <div class="stat-label text-sm font-medium text-gray-600">Daily Departures</div>
+            </div>
+            <div class="stat-item" data-aos="fade-up" data-aos-delay="400">
+                <div class="stat-number text-3xl font-bold text-green-600 mb-1" data-target="98" data-unit="%" aria-label="98% on-time rate">0</div>
+                <div class="stat-label text-sm font-medium text-gray-600">On-Time Rate</div>
+            </div>
+        </div>
+    </div>
+</section>
+<!-- 🎯 WELCOME SECTION -->
+<section class="welcome-section py-16 bg-gradient-to-b from-white to-blue-50/50" data-aos="fade-up" aria-labelledby="welcome-heading">
+    <div class="container mx-auto px-4 text-center">
+        <div class="welcome-content max-w-4xl mx-auto" data-aos="zoom-in">
+            {% if user.is_authenticated %}
+                <h2 id="welcome-heading" class="text-3xl md:text-4xl font-bold text-gray-800 font-playfair mb-4">
+                    Welcome back, {{ user.first_name|default:user.username|title }}!
+                </h2>
+                <p class="text-xl text-gray-600 mb-8 leading-relaxed">
+                    Ready for your next island adventure? Your previous trips and preferences are saved for quick booking.
+                </p>
+                <div class="welcome-actions flex flex-col sm:flex-row gap-4 justify-center bg-white/95 backdrop-blur-sm rounded-2xl p-6 shadow-lg">
+                    <a href="{% url 'bookings:booking_history' %}"
+                       class="history-btn bg-gradient-to-r from-blue-500 to-indigo-600 hover:from-blue-600 hover:to-indigo-700 text-white py-3 px-8 rounded-xl font-semibold shadow-lg hover:shadow-xl transition-all flex items-center gap-2 justify-center"
+                       aria-label="View your booking history">
+                        <i class="fas fa-history"></i>
+                        <span>My Bookings</span>
+                    </a>
+                    <a href="{% url 'bookings:book_ticket' %}"
+                       class="book-btn bg-gradient-to-r from-emerald-500 to-teal-500 hover:from-emerald-600 hover:to-teal-600 text-white py-3 px-8 rounded-xl font-semibold shadow-lg hover:shadow-xl transition-all flex items-center gap-2 justify-center"
+                       aria-label="Book a new ferry trip">
+                        <i class="fas fa-ship"></i>
+                        <span>Book New Trip</span>
+                    </a>
+                </div>
+            {% else %}
+                <h2 id="welcome-heading" class="text-3xl md:text-4xl font-bold text-gray-800 font-playfair mb-4">
+                    Welcome to Fiji Ferry Booking!
+                </h2>
+                <p class="text-xl text-gray-600 mb-8 leading-relaxed max-w-2xl mx-auto">
+                    Discover Fiji's beautiful islands with our seamless ferry booking experience. Join thousands of happy travelers exploring paradise.
+                </p>
+                <div class="welcome-actions flex flex-col sm:flex-row gap-4 justify-center bg-white/95 backdrop-blur-sm rounded-2xl p-6 shadow-lg">
+                    <a href="{% url 'accounts:login' %}"
+                       class="login-btn bg-gradient-to-r from-blue-500 to-indigo-600 hover:from-blue-600 hover:to-indigo-700 text-white py-3 px-8 rounded-xl font-semibold shadow-lg hover:shadow-xl transition-all flex items-center gap-2 justify-center"
+                       aria-label="Sign in to your account">
+                        <i class="fas fa-sign-in-alt"></i>
+                        <span>Sign In</span>
+                    </a>
+                    <a href="{% url 'accounts:register' %}"
+                       class="register-btn bg-gradient-to-r from-emerald-500 to-teal-500 hover:from-emerald-600 hover:to-teal-600 text-white py-3 px-8 rounded-xl font-semibold shadow-lg hover:shadow-xl transition-all flex items-center gap-2 justify-center"
+                       aria-label="Create a new account">
+                        <i class="fas fa-user-plus"></i>
+                        <span>Get Started</span>
+                    </a>
+                </div>
+            {% endif %}
+        </div>
+    </div>
+</section>
+<!-- 🗺️ SCHEDULES SECTION -->
+<section class="schedules py-16 bg-white" id="schedules-section" data-aos="fade-up" aria-labelledby="schedules-heading">
+    <div class="container mx-auto px-4">
+        <!-- Next Departure Banner -->
+        {% if next_departure %}
+        <div class="next-departure-banner bg-gradient-to-r from-emerald-50 to-teal-50 border-l-4 border-emerald-500 p-4 rounded-r-lg mb-8 shadow-sm animate-pulse" data-aos="slide-left" role="banner" aria-label="Next scheduled departure information">
+            <div class="flex flex-wrap items-center justify-between gap-4">
+                <div class="banner-content">
+                    <h3 class="text-lg font-semibold text-emerald-800 font-poppins">Next Departure</h3>
+                    <time class="text-sm text-emerald-700" id="next-departure-time" datetime="{{ next_departure.departure_time|date:'c' }}" aria-live="polite">
+                        {{ next_departure.departure_time|date:"H:i A" }} - {{ next_departure.route.departure_port.name }} to {{ next_departure.route.destination_port.name }}
+                    </time>
+                </div>
+                <a href="{% url 'bookings:book_ticket' %}?schedule_id={{ next_departure.id }}"
+                   class="banner-cta bg-emerald-600 hover:bg-emerald-700 text-white px-6 py-2 rounded-lg font-semibold transition-colors flex items-center gap-2 text-sm shadow-md hover:shadow-lg"
+                   aria-label="Book the next departure from {{ next_departure.route.departure_port.name }} to {{ next_departure.route.destination_port.name }}">
+                    <i class="fas fa-bolt" aria-hidden="true"></i>
+                    <span>Book Now</span>
+                </a>
+            </div>
+        </div>
+        {% else %}
+        <div class="next-departure-banner bg-gradient-to-r from-emerald-50 to-teal-50 border-l-4 border-emerald-500 p-4 rounded-r-lg mb-8 shadow-sm animate-pulse" data-aos="slide-left" role="banner" aria-label="Next scheduled departure information">
+            <div class="flex flex-wrap items-center justify-between gap-4">
+                <div class="banner-content">
+                    <h3 class="text-lg font-semibold text-emerald-800 font-poppins">Next Departure</h3>
+                    <time class="text-sm text-emerald-700" id="next-departure-time" datetime="2025-09-18T10:00:00Z" aria-live="polite">
+                        10:00 AM - Nadi to Suva
+                    </time>
+                </div>
+                <a href="{% url 'bookings:book_ticket' %}?schedule_id=1"
+                   class="banner-cta bg-emerald-600 hover:bg-emerald-700 text-white px-6 py-2 rounded-lg font-semibold transition-colors flex items-center gap-2 text-sm shadow-md hover:shadow-lg"
+                   aria-label="Book the next departure from Nadi to Suva">
+                    <i class="fas fa-bolt" aria-hidden="true"></i>
+                    <span>Book Now</span>
+                </a>
+            </div>
+        </div>
+        {% endif %}
+        <!-- Schedule Filters -->
+        <div class="schedule-filters flex flex-wrap items-center justify-between gap-4 mb-6 bg-gray-50 p-4 rounded-lg border border-gray-200" data-aos="fade-up" role="search">
+            <h2 id="schedules-heading" class="text-2xl font-bold text-gray-800 font-playfair col-span-full sm:col-span-1">Upcoming Departures</h2>
+            <div class="filters-container flex flex-wrap gap-3 items-center justify-end flex-1">
+                <div class="filter-group relative">
+                    <label for="sort-by" class="sr-only">Sort schedules by</label>
+                    <div class="relative">
+                        <select id="sort-by"
+                                class="filter-select bg-white border border-gray-200 rounded-lg px-4 py-2 pr-10 shadow-sm focus:outline-none focus:ring-2 focus:ring-emerald-500/20 text-sm font-medium transition-all appearance-none cursor-pointer"
+                                aria-describedby="sort-help">
+                            <option value="time">Sort by Time</option>
+                            <option value="price">Sort by Price</option>
+                            <option value="duration">Sort by Duration</option>
+                        </select>
+                        <div class="absolute inset-y-0 right-0 pr-3 flex items-center pointer-events-none">
+                            <i class="fas fa-chevron-down text-gray-400" aria-hidden="true"></i>
+                        </div>
+                    </div>
+                    <p id="sort-help" class="sr-only text-xs text-gray-500 mt-1">Use arrow keys to navigate options</p>
+                </div>
+                <button id="view-all-btn"
+                        class="view-all-btn bg-emerald-600 hover:bg-emerald-700 text-white px-6 py-2 rounded-lg font-semibold transition-all shadow-md hover:shadow-lg flex items-center gap-2 text-sm"
+                        aria-label="View all {{ total_schedules }} available schedules">
+                    <i class="fas fa-th-list" aria-hidden="true"></i>
+                    <span>View All ({{ total_schedules }})</span>
+                </button>
+            </div>
+        </div>
+        <!-- Schedules Grid -->
+        {% if schedules %}
+            <div class="schedule-list grid grid-cols-1 md:grid-cols-2 lg:grid-cols-3 gap-6" id="schedule-list" role="list" aria-label="Available ferry schedules">
+                {% for schedule in schedules %}
+                    <article class="schedule-card transition-all duration-300 hover:shadow-lg hover:-translate-y-1 border border-gray-200 rounded-xl overflow-hidden flex flex-col h-full"
+                             data-schedule-id="{{ schedule.id }}"
+                             data-route-id="{{ schedule.route.id }}"
+                             data-time-slot="{{ schedule.departure_time|time:'H' }}"
+                             data-price="{{ schedule.route.base_fare|default:0 }}"
+                             role="article"
+                             aria-labelledby="schedule-{{ schedule.id }}-title">
+                        <div class="route-info p-6 flex-grow">
+                            <header class="mb-4">
+                                <h3 id="schedule-{{ schedule.id }}-title" class="text-xl font-bold text-gray-800 font-poppins mb-2">
+                                    {{ schedule.route.departure_port.name }} <span class="text-sm text-gray-400" aria-hidden="true">→</span> {{ schedule.route.destination_port.name }}
+                                </h3>
+                                <time class="departure-time text-sm text-gray-600 mb-1" datetime="{{ schedule.departure_time|date:'c' }}" aria-label="Departure time">
+                                    {{ schedule.departure_time|date:"D, M d, H:i A" }}
+                                </time>
+                                <p class="ferry-name text-sm text-gray-500">{{ schedule.ferry.name }}</p>
+                            </header>
+                            <!-- Weather Info -->
+                            <div class="weather-info flex items-center gap-3 p-3 bg-gray-50 rounded-lg mb-4 border border-gray-100" aria-label="Weather forecast for departure">
+                                <div class="weather-icon text-2xl flex-shrink-0" aria-hidden="true" id="weather-icon-{{ schedule.id }}">🌤️</div>
+                                <div class="weather-details flex-1 min-w-0">
+                                    <div class="weather-condition font-semibold text-sm text-gray-800 truncate" id="weather-condition-{{ schedule.id }}" role="status" aria-live="polite">
+                                        Loading weather...
+                                    </div>
+                                    <div class="weather-meta flex gap-4 text-xs text-gray-500 mt-1 flex-wrap">
+                                        <span class="weather-temp inline-flex items-center gap-1" id="weather-temp-{{ schedule.id }}" aria-label="Temperature">
+                                            <i class="fas fa-thermometer-half text-emerald-500" aria-hidden="true"></i>
+                                            <span>28°C</span>
+                                        </span>
+                                        <span class="weather-wind inline-flex items-center gap-1" id="weather-wind-{{ schedule.id }}" aria-label="Wind speed">
+                                            <i class="fas fa-wind text-blue-500" aria-hidden="true"></i>
+                                            <span>12 kph</span>
+                                        </span>
+                                        <span class="weather-precip inline-flex items-center gap-1" id="weather-precip-{{ schedule.id }}" aria-label="Precipitation chance">
+                                            <i class="fas fa-cloud-rain text-gray-500" aria-hidden="true"></i>
+                                            <span>5%</span>
+                                        </span>
+                                    </div>
+                                </div>
+                            </div>
+                            <!-- Schedule Details -->
+                            <dl class="schedule-meta grid grid-cols-2 gap-3 mb-4 text-sm text-gray-600">
+                                <div class="seats flex items-center gap-2 dt">
+                                    <dt class="flex-shrink-0">
+                                        <i class="fas fa-chair text-gray-400" aria-hidden="true"></i>
+                                    </dt>
+                                    <dd class="seats-count font-semibold text-gray-800">{{ schedule.available_seats }}</dd>
+                                    <span class="sr-only">seats available</span>
+                                </div>
+                                {% if schedule.route.estimated_duration %}
+                                <div class="duration flex items-center gap-2 justify-end dt">
+                                    <dt class="flex-shrink-0">
+                                        <i class="fas fa-clock text-gray-400" aria-hidden="true"></i>
+                                    </dt>
+                                    <dd>{{ schedule.route.estimated_duration|floatformat:0 }}h</dd>
+                                    <span class="sr-only">estimated duration</span>
+                                </div>
+                                {% endif %}
+                            </dl>
+                        </div>
+                        <!-- Status & Price Footer -->
+                        <footer class="schedule-footer pt-4 border-t border-gray-200 px-6 pb-6 bg-gray-50 mt-auto">
+                            <div class="status-price flex items-center justify-between mb-4">
+                                <span class="status-badge inline-flex items-center gap-1 px-3 py-1 rounded-full text-xs font-semibold
+                                    {% if schedule.status == 'scheduled' %}bg-emerald-100 text-emerald-800
+                                    {% elif schedule.status == 'delayed' %}bg-yellow-100 text-yellow-800
+                                    {% elif schedule.status == 'cancelled' %}bg-red-100 text-red-800
+                                    {% else %}bg-gray-100 text-gray-700{% endif %}">
+                                    <i class="fas
+                                        {% if schedule.status == 'scheduled' %}fa-check-circle text-emerald-500
+                                        {% elif schedule.status == 'delayed' %}fa-exclamation-triangle text-yellow-500
+                                        {% elif schedule.status == 'cancelled' %}fa-times-circle text-red-500
+                                        {% else %}fa-clock text-gray-500{% endif %}
+                                    " aria-hidden="true"></i>
+                                    <span aria-label="Schedule status: {{ schedule.status|capfirst }}">{{ schedule.status|capfirst }}</span>
+                                </span>
+                                {% if schedule.route.base_fare and schedule.status == 'scheduled' %}
+                                <span class="price text-lg font-bold text-emerald-600" aria-label="Fare: FJD {{ schedule.route.base_fare|floatformat:0 }}">
+                                    FJD {{ schedule.route.base_fare|floatformat:0 }}
+                                </span>
+                                {% else %}
+                                <span class="price text-sm text-gray-500 font-medium" aria-label="Booking unavailable">Unavailable</span>
+                                {% endif %}
+                            </div>
+                            <!-- Action Buttons -->
+                            <div class="action-buttons space-y-3">
+                                {% if schedule.status == 'scheduled' and schedule.available_seats > 0 %}
+                                <a href="{% url 'bookings:book_ticket' %}?schedule_id={{ schedule.id }}"
+                                   class="book-btn w-full bg-gradient-to-r from-emerald-500 to-teal-500 hover:from-emerald-600 hover:to-teal-600 text-white py-3 px-6 rounded-xl font-semibold shadow-lg hover:shadow-xl transition-all transform hover:-translate-y-1 flex items-center justify-center gap-2 text-center focus:outline-none focus:ring-2 focus:ring-emerald-500/50"
+                                   aria-label="Book ferry from {{ schedule.route.departure_port.name }} to {{ schedule.route.destination_port.name }} departing {{ schedule.departure_time|date:'M d, Y H:i' }} ({{ schedule.available_seats }} seats available)">
+                                    <i class="fas fa-ticket-alt" aria-hidden="true"></i>
+                                    <span>Book Now ({{ schedule.available_seats }} seats)</span>
+                                </a>
+                                {% elif schedule.available_seats == 0 %}
+                                <button class="unavailable-btn w-full bg-gray-300 text-gray-600 py-3 px-6 rounded-xl font-semibold cursor-not-allowed opacity-60 flex items-center justify-center gap-2 disabled"
+                                        disabled
+                                        aria-label="This departure is sold out">
+                                    <i class="fas fa-chair" aria-hidden="true"></i>
+                                    <span>Sold Out</span>
+                                </button>
+                                {% else %}
+                                <button class="cancelled-btn w-full bg-gradient-to-r from-red-500 to-rose-500 text-white py-3 px-6 rounded-xl font-semibold flex items-center justify-center gap-2 disabled"
+                                        disabled
+                                        aria-label="This departure is {{ schedule.status|capfirst|lower }} and cannot be booked">
+                                    <i class="fas fa-times-circle" aria-hidden="true"></i>
+                                    <span>{{ schedule.status|title }}</span>
+                                </button>
+                                {% endif %}
+                                <!-- Quick Actions -->
+                                <div class="quick-actions flex gap-2 justify-center pt-3 bg-white/50 rounded-lg p-2" role="group" aria-label="Quick actions for this schedule">
+                                    <button class="quick-btn bg-gray-100 hover:bg-gray-200 text-gray-700 px-3 py-1 rounded-lg text-xs transition-all flex items-center gap-1 focus:outline-none focus:ring-2 focus:ring-gray-500/50"
+                                            onclick="saveSchedule({{ schedule.id }})"
+                                            aria-label="Save this schedule to favorites">
+                                        <i class="far fa-heart" aria-hidden="true"></i>
+                                        <span class="sr-only">Save</span>
+                                    </button>
+                                    <button class="quick-btn bg-blue-100 hover:bg-blue-200 text-blue-700 px-3 py-1 rounded-lg text-xs transition-all flex items-center gap-1 focus:outline-none focus:ring-2 focus:ring-blue-500/50"
+                                            onclick="shareSchedule({{ schedule.id }})"
+                                            aria-label="Share this schedule">
+                                        <i class="fas fa-share-alt" aria-hidden="true"></i>
+                                        <span class="sr-only">Share</span>
+                                    </button>
+                                </div>
+                            </div>
+                        </footer>
+                    </article>
+                {% empty %}
+                    <li class="col-span-full text-center py-16">
+                        <div class="empty-state">
+                            <i class="fas fa-ship text-6xl text-gray-300 mb-6" aria-hidden="true"></i>
+                            <h3 class="text-2xl font-semibold text-gray-700 mb-2 font-poppins">No Departures Available</h3>
+                            <p class="text-gray-600 mb-6 max-w-md mx-auto leading-relaxed">
+                                {% if form_data.route or form_data.date %}
+                                    No ferries match your search criteria for
+                                    {% if form_data.route %}{{ form_data.route|capfirst }}{% if form_data.date %}, {% endif %}{% endif %}
+                                    {% if form_data.date %}{{ form_data.date }}{% endif %}.
+                                {% else %}
+                                    No current departures available. Please check back soon or try a different route.
+                                {% endif %}
+                            </p>
+                            <div class="empty-state-actions flex flex-wrap justify-center gap-4">
+                                <button onclick="resetSearch()"
+                                        class="reset-btn bg-emerald-100 hover:bg-emerald-200 text-emerald-700 px-6 py-3 rounded-lg font-medium transition-all flex items-center gap-2 shadow-sm focus:outline-none focus:ring-2 focus:ring-emerald-500/50"
+                                        aria-label="Reset search filters">
+                                    <i class="fas fa-sync-alt" aria-hidden="true"></i>
+                                    <span>Reset Search</span>
+                                </button>
+                                <a href="{% url 'bookings:book_ticket' %}"
+                                   class="browse-btn bg-gradient-to-r from-emerald-500 to-cyan-500 hover:from-emerald-600 hover:to-cyan-600 text-white px-6 py-3 rounded-lg font-medium shadow-lg hover:shadow-xl transition-all flex items-center gap-2 focus:outline-none focus:ring-2 focus:ring-emerald-500/50"
+                                   aria-label="Browse all available routes">
+                                    <i class="fas fa-compass" aria-hidden="true"></i>
+                                    <span>Browse All Routes</span>
+                                </a>
+                            </div>
+                        </div>
+                    </li>
+                {% endfor %}
+            </div>
+            <!-- Load More -->
+            {% if remaining_schedules > 0 %}
+            <div class="load-more text-center mt-12" data-aos="fade-up" role="region" aria-label="Load more schedules">
+                <button id="load-more-schedules"
+                        class="load-more-btn bg-gradient-to-r from-gray-100 to-gray-200 hover:from-gray-200 hover:to-gray-300 text-gray-700 px-8 py-3 rounded-xl font-semibold shadow-md hover:shadow-lg transition-all flex items-center gap-2 mx-auto focus:outline-none focus:ring-2 focus:ring-gray-500/50"
+                        aria-label="Load {{ remaining_schedules }} more schedules">
+                    <i class="fas fa-plus" aria-hidden="true"></i>
+                    <span>Load More Schedules ({{ remaining_schedules }} remaining)</span>
+                </button>
+                <div class="loading-indicator hidden mt-4 flex items-center gap-2 justify-center text-sm text-gray-500" role="status" aria-live="polite">
+                    <div class="loading-spinner w-5 h-5 border-2 border-gray-300 border-t-blue-500 rounded-full animate-spin" aria-hidden="true"></div>
+                    <span>Loading more departures...</span>
+                </div>
+            </div>
+            {% endif %}
+        {% endif %}
+    </div>
+</section>
+<!-- 🗺️ INTERACTIVE FIJI MAP -->
+<section class="fiji-map py-16 bg-gradient-to-br from-blue-50 to-emerald-50/30 relative" data-aos="fade-up" aria-labelledby="map-heading">
+    <div class="container mx-auto px-4">
+        <div class="section-header text-center mb-12" data-aos="fade-down">
+            <h2 id="map-heading" class="text-3xl md:text-4xl font-bold text-var-text-primary font-playfair mb-4">Navigate Fiji's Waterways</h2>
+            <p class="text-lg text-var-text-secondary max-w-3xl mx-auto leading-relaxed">Interactive route map with live ferry tracking and weather conditions</p>
+        </div>
+        <div class="map-container relative rounded-2xl overflow-hidden shadow-2xl bg-white" style="height: 500px; min-height: 300px;" role="img" aria-label="Interactive map of Fiji ferry routes and ports">
+            <div id="fiji-map" class="w-full h-full" tabindex="0" aria-describedby="map-description"></div>
+            <div id="map-description" class="sr-only">
+                Interactive map showing major ferry ports and routes across Fiji. Click on ports to view schedules. Use zoom controls to explore different regions.
+            </div>
+            <!-- Map Legend -->
+            <div class="map-legend absolute bottom-4 left-4 bg-white/95 backdrop-blur-sm border border-gray-200 rounded-xl px-4 py-3 shadow-lg z-10" role="img" aria-label="Map legend">
+                <h4 class="text-sm font-semibold text-gray-800 mb-2 sr-only">Legend</h4>
+                <div class="legend-grid grid grid-cols-2 gap-2 text-xs space-y-1">
+                    <div class="legend-item flex items-center gap-2 p-1 rounded cursor-pointer hover:bg-gray-100" data-type="major" tabindex="0" role="button" aria-label="Toggle major routes visibility">
+                        <div class="w-3 h-3 bg-emerald-500 rounded-full"></div>
+                        <span class="text-gray-700">Major Routes</span>
+                    </div>
+                    <div class="legend-item flex items-center gap-2 p-1 rounded cursor-pointer hover:bg-gray-100" data-type="tourist" tabindex="0" role="button" aria-label="Toggle tourist routes visibility">
+                        <div class="w-3 h-3 bg-cyan-500 rounded-full"></div>
+                        <span class="text-gray-700">Tourist Routes</span>
+                    </div>
+                    <div class="legend-item flex items-center gap-2 p-1 rounded cursor-pointer hover:bg-gray-100" data-type="regional" tabindex="0" role="button" aria-label="Toggle regional routes visibility">
+                        <div class="w-3 h-3 bg-blue-500 rounded-full"></div>
+                        <span class="text-gray-700">Regional</span>
+                    </div>
+                    <div class="legend-item flex items-center gap-2 p-1 rounded cursor-pointer hover:bg-gray-100" data-type="ports" tabindex="0" role="button" aria-label="Toggle ports visibility">
+                        <div class="w-2 h-2 border-2 border-gray-500 rounded-full"></div>
+                        <span class="text-gray-700">Ports</span>
+                    </div>
+                </div>
+            </div>
+            <!-- Map Loading State -->
+            <div class="map-loading absolute inset-0 flex items-center justify-center bg-white/80 backdrop-blur-sm z-20 hidden" id="map-loading" aria-live="polite">
+                <div class="text-center">
+                    <div class="loading-spinner w-8 h-8 border-2 border-gray-200 border-t-blue-500 rounded-full animate-spin mx-auto mb-2"></div>
+                    <p class="text-sm text-gray-600">Loading map...</p>
+                </div>
+            </div>
+        </div>
+        <!-- Map Info Cards -->
+        <div class="map-info-grid grid grid-cols-1 md:grid-cols-3 gap-6 mt-8" role="region" aria-label="Map statistics and quick actions">
+            <div class="info-card bg-white border border-gray-200 rounded-xl p-6 shadow-lg" data-aos="fade-up" data-aos-delay="100">
+                <div class="info-header flex items-center gap-3 mb-4">
+                    <div class="info-icon w-12 h-12 bg-emerald-100 rounded-lg flex items-center justify-center">
+                        <i class="fas fa-ship text-emerald-600 text-xl" aria-hidden="true"></i>
+                    </div>
+                    <h3 class="text-lg font-semibold text-gray-800">Live Ferry Tracking</h3>
+                </div>
+                <div class="info-stats grid grid-cols-2 gap-4 text-center">
+                    <div class="stat">
+                        <div class="stat-number text-2xl font-bold text-emerald-600 animate-pulse" id="live-ferry-count" aria-live="polite">5</div>
+                        <div class="stat-label text-sm text-gray-600">Active Ferries</div>
+                    </div>
+                    <div class="stat">
+                        <div class="stat-number text-2xl font-bold text-blue-600 animate-pulse" id="on-schedule-count" aria-live="polite">4</div>
+                        <div class="stat-label text-sm text-gray-600">On Schedule</div>
+                    </div>
+                </div>
+            </div>
+            <div class="info-card bg-white border border-gray-200 rounded-xl p-6 shadow-lg" data-aos="fade-up" data-aos-delay="200">
+                <div class="info-header flex items-center gap-3 mb-4">
+                    <div class="info-icon w-12 h-12 bg-blue-100 rounded-lg flex items-center justify-center">
+                        <i class="fas fa-cloud-sun text-blue-600 text-xl" aria-hidden="true"></i>
+                    </div>
+                    <h3 class="text-lg font-semibold text-gray-800">Weather Conditions</h3>
+                </div>
+                <div class="weather-grid grid grid-cols-2 gap-3" role="region" aria-label="Current weather at major ports">
+                    <div class="weather-port text-center py-3 px-4 bg-gray-50 rounded-lg border border-gray-100 hover:bg-gray-100 transition-colors cursor-pointer" tabindex="0" role="button" aria-label="Nadi weather details">
+                        <div class="port-name text-xs font-medium text-gray-700 mb-1" id="port-nadi-weather">Nadi</div>
+                        <div class="weather-icon text-xl mb-1" id="nadi-icon" aria-hidden="true">🌤️</div>
+                        <div class="temp text-sm font-semibold text-gray-800" id="nadi-temp" aria-live="polite">28°</div>
+                    </div>
+                    <div class="weather-port text-center py-3 px-4 bg-gray-50 rounded-lg border border-gray-100 hover:bg-gray-100 transition-colors cursor-pointer" tabindex="0" role="button" aria-label="Suva weather details">
+                        <div class="port-name text-xs font-medium text-gray-700 mb-1" id="port-suva-weather">Suva</div>
+                        <div class="weather-icon text-xl mb-1" id="suva-icon" aria-hidden="true">🌤️</div>
+                        <div class="temp text-sm font-semibold text-gray-800" id="suva-temp" aria-live="polite">26°</div>
+                    </div>
+                </div>
+            </div>
+            <div class="info-card bg-white border border-gray-200 rounded-xl p-6 shadow-lg" data-aos="fade-up" data-aos-delay="300">
+                <div class="info-header flex items-center gap-3 mb-4">
+                    <div class="info-icon w-12 h-12 bg-amber-100 rounded-lg flex items-center justify-center">
+                        <i class="fas fa-ticket-alt text-amber-600 text-xl" aria-hidden="true"></i>
+                    </div>
+                    <h3 class="text-lg font-semibold text-gray-800">Quick Routes</h3>
+                </div>
+                <div class="quick-routes space-y-2 max-h-48 overflow-y-auto" role="menu" aria-label="Popular ferry routes">
+                    {% for route in routes|slice:":3" %}
+                    <a href="{% url 'bookings:book_ticket' %}?route={{ route.id }}"
+                       class="quick-route flex items-center justify-between py-2 px-3 bg-gray-50 hover:bg-gray-100 rounded-lg transition-all text-sm focus:outline-none focus:ring-2 focus:ring-amber-500/50"
+                       role="menuitem"
+                       aria-label="Book {{ route.departure_port.name }} to {{ route.destination_port.name }} for FJD {{ route.base_fare|floatformat:0 }}">
+                        <span class="route-name font-medium text-gray-800 truncate flex-1 mr-2">{{ route.departure_port.name }} → {{ route.destination_port.name }}</span>
+                        <span class="route-price font-semibold text-amber-600" aria-hidden="true">FJD {{ route.base_fare|floatformat:0 }}</span>
+                    </a>
+                    {% empty %}
+                    <div class="quick-route-placeholder py-2 px-3 text-center text-gray-500 text-sm" role="status">
+                        No routes available
+                    </div>
+                    {% endfor %}
+                </div>
+            </div>
+        </div>
+    </div>
+</section>
+<!-- 🏝️ DESTINATIONS SECTION -->
+<section class="destinations py-16 bg-gradient-to-b from-emerald-50 to-blue-50" data-aos="fade-up" aria-labelledby="destinations-heading">
+    <div class="container mx-auto px-4">
+        <div class="section-header text-center mb-12" data-aos="fade-down">
+            <h2 id="destinations-heading" class="text-3xl md:text-4xl font-bold text-var-text-primary font-playfair mb-4">Explore Our Island Destinations</h2>
+            <p class="text-lg text-var-text-secondary max-w-3xl mx-auto leading-relaxed">Discover the beauty of Fiji's diverse islands and breathtaking destinations</p>
+        </div>
+        <div class="destination-grid grid grid-cols-1 md:grid-cols-2 lg:grid-cols-4 gap-6" role="list" aria-label="Popular Fiji destinations">
+            <!-- Nadi Destination -->
+            <article class="destination-card group cursor-pointer bg-white rounded-2xl overflow-hidden shadow-lg hover:shadow-xl transition-all duration-500" data-aos="fade-up" data-aos-delay="100" tabindex="0" role="button" aria-label="Explore Nadi destination">
+                <div class="destination-image relative overflow-hidden rounded-t-2xl h-48">
+                    <img src="https://images.unsplash.com/photo-1519046904884-53103b34b206?ixlib=rb-4.0.3&auto=format&fit=crop&w=400&q=80"
+                         alt="Aerial view of Nadi's coastline with turquoise waters and lush green hills - Fiji's main international gateway"
+                         class="w-full h-full object-cover transition-transform duration-500 group-hover:scale-110"
+                         loading="lazy">
+                    <div class="destination-overlay absolute inset-0 bg-gradient-to-t from-black/70 via-black/20 to-transparent opacity-0 group-hover:opacity-100 transition-opacity duration-300 flex items-end p-4">
+                        <a href="{% url 'bookings:book_ticket' %}?to_port=nadi"
+                           class="destination-cta bg-white text-gray-800 px-4 py-2 rounded-lg font-semibold hover:bg-gray-100 transition-colors opacity-0 group-hover:opacity-100 transform translate-y-4 group-hover:translate-y-0 transition-all duration-300 focus:outline-none focus:ring-2 focus:ring-white/50"
+                           aria-label="Search ferries to Nadi">
+                            Explore Nadi
+                        </a>
+                    </div>
+                </div>
+                <div class="destination-info text-center p-4">
+                    <h3 class="text-xl font-bold text-var-text-primary mb-2 font-poppins">Nadi</h3>
+                    <p class="text-sm text-var-text-secondary mb-3 leading-relaxed">Fiji's vibrant gateway with world-class resorts and duty-free shopping</p>
+                    <p class="text-xs text-var-text-muted italic">Avg. trip: 30min - 2hr • 8 routes</p>
+                </div>
+            </article>
+            <!-- Suva Destination -->
+            <article class="destination-card group cursor-pointer bg-white rounded-2xl overflow-hidden shadow-lg hover:shadow-xl transition-all duration-500" data-aos="fade-up" data-aos-delay="200" tabindex="0" role="button" aria-label="Explore Suva destination">
+                <div class="destination-image relative overflow-hidden rounded-t-2xl h-48">
+                    <img src="https://images.unsplash.com/photo-1578631594116-d5a9947e51d9?ixlib=rb-4.0.3&auto=format&fit=crop&w=400&q=80"
+                         alt="Urban skyline of Suva, Fiji's capital city, with modern buildings and harbor views"
+                         class="w-full h-full object-cover transition-transform duration-500 group-hover:scale-110"
+                         loading="lazy">
+                    <div class="destination-overlay absolute inset-0 bg-gradient-to-t from-black/70 via-black/20 to-transparent opacity-0 group-hover:opacity-100 transition-opacity duration-300 flex items-end p-4">
+                        <a href="{% url 'bookings:book_ticket' %}?to_port=suva"
+                           class="destination-cta bg-white text-gray-800 px-4 py-2 rounded-lg font-semibold hover:bg-gray-100 transition-colors opacity-0 group-hover:opacity-100 transform translate-y-4 group-hover:translate-y-0 transition-all duration-300 focus:outline-none focus:ring-2 focus:ring-white/50"
+                           aria-label="Search ferries to Suva">
+                            Visit Suva
+                        </a>
+                    </div>
+                </div>
+                <div class="destination-info text-center p-4">
+                    <h3 class="text-xl font-bold text-var-text-primary mb-2 font-poppins">Suva</h3>
+                    <p class="text-sm text-var-text-secondary mb-3 leading-relaxed">Fiji's capital city rich in culture, history, and urban sophistication</p>
+                    <p class="text-xs text-var-text-muted italic">Avg. trip: 4-6hr • 12 routes</p>
+                </div>
+            </article>
+            <!-- Denarau Destination -->
+            <article class="destination-card group cursor-pointer bg-white rounded-2xl overflow-hidden shadow-lg hover:shadow-xl transition-all duration-500" data-aos="fade-up" data-aos-delay="300" tabindex="0" role="button" aria-label="Explore Denarau destination">
+                <div class="destination-image relative overflow-hidden rounded-t-2xl h-48">
+                    <img src="https://images.unsplash.com/photo-1571913637506-4a2092269dd8?ixlib=rb-4.0.3&auto=format&fit=crop&w=400&q=80"
+                         alt="Luxurious Denarau Island marina with yachts and tropical palm trees"
+                         class="w-full h-full object-cover transition-transform duration-500 group-hover:scale-110"
+                         loading="lazy">
+                    <div class="destination-overlay absolute inset-0 bg-gradient-to-t from-black/70 via-black/20 to-transparent opacity-0 group-hover:opacity-100 transition-opacity duration-300 flex items-end p-4">
+                        <a href="{% url 'bookings:book_ticket' %}?to_port=denarau"
+                           class="destination-cta bg-white text-gray-800 px-4 py-2 rounded-lg font-semibold hover:bg-gray-100 transition-colors opacity-0 group-hover:opacity-100 transform translate-y-4 group-hover:translate-y-0 transition-all duration-300 focus:outline-none focus:ring-2 focus:ring-white/50"
+                           aria-label="Search ferries to Denarau">
+                            Discover Denarau
+                        </a>
+                    </div>
+                </div>
+                <div class="destination-info text-center p-4">
+                    <h3 class="text-xl font-bold text-var-text-primary mb-2 font-poppins">Denarau</h3>
+                    <p class="text-sm text-var-text-secondary mb-3 leading-relaxed">Luxury marina gateway to Fiji's stunning Mamanuca Islands</p>
+                    <p class="text-xs text-var-text-muted italic">Avg. trip: 15-45min • 15 routes</p>
+                </div>
+            </article>
+            <!-- Yasawa Islands Destination -->
+            <article class="destination-card group cursor-pointer bg-white rounded-2xl overflow-hidden shadow-lg hover:shadow-xl transition-all duration-500" data-aos="fade-up" data-aos-delay="400" tabindex="0" role="button" aria-label="Explore Yasawa Islands destination">
+                <div class="destination-image relative overflow-hidden rounded-t-2xl h-48">
+                    <img src="https://images.unsplash.com/photo-1506905925346-21bda4d32df4?ixlib=rb-4.0.3&auto=format&fit=crop&w=400&q=80"
+                         alt="Pristine white sand beach in the Yasawa Islands with crystal clear turquoise water"
+                         class="w-full h-full object-cover transition-transform duration-500 group-hover:scale-110"
+                         loading="lazy">
+                    <div class="destination-overlay absolute inset-0 bg-gradient-to-t from-black/70 via-black/20 to-transparent opacity-0 group-hover:opacity-100 transition-opacity duration-300 flex items-end p-4">
+                        <a href="{% url 'bookings:book_ticket' %}?to_port=yasawa"
+                           class="destination-cta bg-white text-gray-800 px-4 py-2 rounded-lg font-semibold hover:bg-gray-100 transition-colors opacity-0 group-hover:opacity-100 transform translate-y-4 group-hover:translate-y-0 transition-all duration-300 focus:outline-none focus:ring-2 focus:ring-white/50"
+                           aria-label="Search ferries to Yasawa Islands">
+                            Yasawa Adventure
+                        </a>
+                    </div>
+                </div>
+                <div class="destination-info text-center p-4">
+                    <h3 class="text-xl font-bold text-var-text-primary mb-2 font-poppins">Yasawa Islands</h3>
+                    <p class="text-sm text-var-text-secondary mb-3 leading-relaxed">Remote paradise of pristine beaches and authentic Fijian villages</p>
+                    <p class="text-xs text-var-text-muted italic">Avg. trip: 4-7hr • 5 routes</p>
+                </div>
+            </article>
+        </div>
+    </div>
+</section>
+<!-- 🌟 FEATURES SECTION -->
+<section class="features py-16 bg-gradient-to-b from-gray-50 to-white" data-aos="fade-up" aria-labelledby="features-heading">
+    <div class="container mx-auto px-4">
+        <div class="section-header text-center mb-12" data-aos="fade-down">
+            <h2 id="features-heading" class="text-3xl md:text-4xl font-bold text-var-text-primary font-playfair mb-4">Why Sail With Us</h2>
+            <p class="text-lg text-var-text-secondary max-w-3xl mx-auto leading-relaxed">Experience the difference of Fiji's premier ferry service</p>
+        </div>
+        <div class="features-grid grid grid-cols-1 md:grid-cols-2 lg:grid-cols-4 gap-8" role="list" aria-label="Why choose our ferry service">
+            <!-- Feature 1: Instant Booking -->
+            <article class="feature-card group cursor-pointer p-6 bg-white rounded-xl shadow-md hover:shadow-xl transition-all duration-300 border border-gray-100 hover:border-emerald-200" data-aos="fade-up" data-aos-delay="100" tabindex="0" role="button">
+                <div class="feature-icon text-4xl text-emerald-500 mb-4 group-hover:scale-110 transition-transform" aria-hidden="true">
+                    <i class="fas fa-bolt"></i>
+                </div>
+                <h3 class="text-xl font-bold text-var-text-primary mb-3 font-poppins">Instant Booking</h3>
+                <p class="text-var-text-secondary text-sm leading-relaxed">Get confirmed within seconds with our lightning-fast booking system. No waiting, no hassle—just pure convenience.</p>
+                <div class="feature-link mt-4 opacity-0 group-hover:opacity-100 transition-opacity">
+                    <span class="text-emerald-600 font-medium text-sm flex items-center gap-1 hover:underline">
+                        Learn more <i class="fas fa-arrow-right text-xs" aria-hidden="true"></i>
+                    </span>
+                </div>
+            </article>
+            <!-- Feature 2: Live Tracking -->
+            <article class="feature-card group cursor-pointer p-6 bg-white rounded-xl shadow-md hover:shadow-xl transition-all duration-300 border border-gray-100 hover:border-blue-200" data-aos="fade-up" data-aos-delay="200" tabindex="0" role="button">
+                <div class="feature-icon text-4xl text-blue-500 mb-4 group-hover:scale-110 transition-transform" aria-hidden="true">
+                    <i class="fas fa-map-marked-alt"></i>
+                </div>
+                <h3 class="text-xl font-bold text-var-text-primary mb-3 font-poppins">Live Tracking</h3>
+                <p class="text-var-text-secondary text-sm leading-relaxed">Follow your ferry in real-time with GPS tracking and instant arrival notifications. Know exactly where your vessel is.</p>
+                <div class="feature-link mt-4 opacity-0 group-hover:opacity-100 transition-opacity">
+                    <span class="text-blue-600 font-medium text-sm flex items-center gap-1 hover:underline">
+                        Track live <i class="fas fa-arrow-right text-xs" aria-hidden="true"></i>
+                    </span>
+                </div>
+            </article>
+            <!-- Feature 3: Best Prices -->
+            <article class="feature-card group cursor-pointer p-6 bg-white rounded-xl shadow-md hover:shadow-xl transition-all duration-300 border border-gray-100 hover:border-amber-200" data-aos="fade-up" data-aos-delay="300" tabindex="0" role="button">
+                <div class="feature-icon text-4xl text-amber-500 mb-4 group-hover:scale-110 transition-transform" aria-hidden="true">
+                    <i class="fas fa-shield-alt"></i>
+                </div>
+                <h3 class="text-xl font-bold text-var-text-primary mb-3 font-poppins">Best Prices</h3>
+                <p class="text-var-text-secondary text-sm leading-relaxed">Guaranteed lowest fares with price match guarantee. Save up to 20% compared to booking directly with operators.</p>
+                <div class="feature-link mt-4 opacity-0 group-hover:opacity-100 transition-opacity">
+                    <span class="text-amber-600 font-medium text-sm flex items-center gap-1 hover:underline">
+                        See pricing <i class="fas fa-arrow-right text-xs" aria-hidden="true"></i>
+                    </span>
+                </div>
+            </article>
+            <!-- Feature 4: 24/7 Support -->
+            <article class="feature-card group cursor-pointer p-6 bg-white rounded-xl shadow-md hover:shadow-xl transition-all duration-300 border border-gray-100 hover:border-purple-200" data-aos="fade-up" data-aos-delay="400" tabindex="0" role="button">
+                <div class="feature-icon text-4xl text-purple-500 mb-4 group-hover:scale-110 transition-transform" aria-hidden="true">
+                    <i class="fas fa-headset"></i>
+                </div>
+                <h3 class="text-xl font-bold text-var-text-primary mb-3 font-poppins">24/7 Support</h3>
+                <p class="text-var-text-secondary text-sm leading-relaxed">Round-the-clock assistance from our local Fijian experts. Help is always just a call or message away.</p>
+                <div class="feature-link mt-4 opacity-0 group-hover:opacity-100 transition-opacity">
+                    <span class="text-purple-600 font-medium text-sm flex items-center gap-1 hover:underline">
+                        Get help <i class="fas fa-arrow-right text-xs" aria-hidden="true"></i>
+                    </span>
+                </div>
+            </article>
+        </div>
+    </div>
+</section>
+<!-- 💬 TESTIMONIALS SECTION -->
+<section class="testimonials py-16 bg-gradient-to-b from-gray-50 to-white" data-aos="fade-up" aria-labelledby="testimonials-heading">
+    <div class="container mx-auto px-4">
+        <div class="section-header text-center mb-12" data-aos="fade-down">
+            <h2 id="testimonials-heading" class="text-3xl md:text-4xl font-bold text-var-text-primary font-playfair mb-4">Happy Travelers</h2>
+            <p class="text-lg text-var-text-secondary max-w-2xl mx-auto leading-relaxed">Don't just take our word for it—hear from travelers who've experienced Fiji's islands with us</p>
+        </div>
+        <div class="testimonials-container max-w-4xl mx-auto relative" role="region" aria-label="Customer testimonials carousel">
+            <div class="testimonials-wrapper overflow-hidden relative">
+                <!-- Testimonial 1 -->
+                <article class="testimonial active" data-aos="fade-up" data-aos-delay="100" role="group" aria-label="Testimonial 1 of 3">
+                    <div class="testimonial-card bg-white rounded-2xl p-8 shadow-xl relative overflow-hidden border border-gray-200">
+                        <div class="quote-mark absolute -top-6 left-1/2 transform -translate-x-1/2 text-6xl text-gray-200" aria-hidden="true">
+                            <i class="fas fa-quote-left"></i>
+                        </div>
+                        <div class="testimonial-content relative z-10">
+                            <blockquote class="testimonial-text text-lg text-var-text-primary leading-relaxed mb-6 italic">
+                                "Booking was incredibly smooth and the ferry departed right on schedule. The crew was exceptionally friendly and helpful—felt like royalty! Fiji Ferry Booking made our island hopping adventure truly unforgettable."
+                            </blockquote>
+                            <div class="testimonial-author flex items-center gap-4 mt-6 p-4 bg-gradient-to-r from-emerald-50 to-teal-50 rounded-xl">
+                                <div class="author-avatar w-12 h-12 bg-gradient-to-br from-emerald-400 to-teal-500 rounded-full flex items-center justify-center flex-shrink-0" aria-hidden="true">
+                                    <i class="fas fa-user text-white text-sm"></i>
+                                </div>
+                                <div class="author-info">
+                                    <div class="author-name text-lg font-semibold text-var-text-primary">Sarah Johnson</div>
+                                    <div class="author-rating flex items-center gap-1 text-amber-500 mb-1" aria-label="5 star rating">
+                                        <i class="fas fa-star" aria-hidden="true"></i><i class="fas fa-star" aria-hidden="true"></i><i class="fas fa-star" aria-hidden="true"></i><i class="fas fa-star" aria-hidden="true"></i><i class="fas fa-star" aria-hidden="true"></i>
+                                        <span class="text-sm text-var-text-secondary ml-2 sr-only">5 stars</span>
+                                    </div>
+                                    <div class="author-role text-sm text-var-text-secondary">Yasawa Islands Explorer</div>
+                                </div>
+                            </div>
+                        </div>
+                    </div>
+                </article>
+                <!-- Testimonial 2 -->
+                <article class="testimonial" data-aos="fade-up" data-aos-delay="200" role="group" aria-label="Testimonial 2 of 3">
+                    <div class="testimonial-card bg-white rounded-2xl p-8 shadow-xl relative overflow-hidden border border-gray-200">
+                        <div class="quote-mark absolute -top-6 left-1/2 transform -translate-x-1/2 text-6xl text-gray-200" aria-hidden="true">
+                            <i class="fas fa-quote-left"></i>
+                        </div>
+                        <div class="testimonial-content relative z-10">
+                            <blockquote class="testimonial-text text-lg text-var-text-primary leading-relaxed mb-6 italic">
+                                "As a business traveler between Nadi and Suva, I appreciate the reliability and professional service. The mobile app notifications kept me updated every step of the way—perfect for my schedule!"
+                            </blockquote>
+                            <div class="testimonial-author flex items-center gap-4 mt-6 p-4 bg-gradient-to-r from-blue-50 to-indigo-50 rounded-xl">
+                                <div class="author-avatar w-12 h-12 bg-gradient-to-br from-blue-400 to-indigo-500 rounded-full flex items-center justify-center flex-shrink-0" aria-hidden="true">
+                                    <i class="fas fa-user text-white text-sm"></i>
+                                </div>
+                                <div class="author-info">
+                                    <div class="author-name text-lg font-semibold text-var-text-primary">Michael Chen</div>
+                                    <div class="author-rating flex items-center gap-1 text-amber-500 mb-1" aria-label="5 star rating">
+                                        <i class="fas fa-star" aria-hidden="true"></i><i class="fas fa-star" aria-hidden="true"></i><i class="fas fa-star" aria-hidden="true"></i><i class="fas fa-star" aria-hidden="true"></i><i class="fas fa-star" aria-hidden="true"></i>
+                                        <span class="text-sm text-var-text-secondary ml-2 sr-only">5 stars</span>
+                                    </div>
+                                    <div class="author-role text-sm text-var-text-secondary">Frequent Business Traveler</div>
+                                </div>
+                            </div>
+                        </div>
+                    </div>
+                </article>
+                <!-- Testimonial 3 -->
+                <article class="testimonial" data-aos="fade-up" data-aos-delay="300" role="group" aria-label="Testimonial 3 of 3">
+                    <div class="testimonial-card bg-white rounded-2xl p-8 shadow-xl relative overflow-hidden border border-gray-200">
+                        <div class="quote-mark absolute -top-6 left-1/2 transform -translate-x-1/2 text-6xl text-gray-200" aria-hidden="true">
+                            <i class="fas fa-quote-left"></i>
+                        </div>
+                        <div class="testimonial-content relative z-10">
+                            <blockquote class="testimonial-text text-lg text-var-text-primary leading-relaxed mb-6 italic">
+                                "Our family vacation to the Mamanuca Islands was magical! The booking process was so easy and the ferries were comfortable for the kids. The staff made us feel right at home—truly exceptional service!"
+                            </blockquote>
+                            <div class="testimonial-author flex items-center gap-4 mt-6 p-4 bg-gradient-to-r from-purple-50 to-pink-50 rounded-xl">
+                                <div class="author-avatar w-12 h-12 bg-gradient-to-br from-purple-400 to-pink-500 rounded-full flex items-center justify-center flex-shrink-0" aria-hidden="true">
+                                    <i class="fas fa-user text-white text-sm"></i>
+                                </div>
+                                <div class="author-info">
+                                    <div class="author-name text-lg font-semibold text-var-text-primary">Emily Rodriguez</div>
+                                    <div class="author-rating flex items-center gap-1 text-amber-500 mb-1" aria-label="5 star rating">
+                                        <i class="fas fa-star" aria-hidden="true"></i><i class="fas fa-star" aria-hidden="true"></i><i class="fas fa-star" aria-hidden="true"></i><i class="fas fa-star" aria-hidden="true"></i><i class="fas fa-star" aria-hidden="true"></i>
+                                        <span class="text-sm text-var-text-secondary ml-2 sr-only">5 stars</span>
+                                    </div>
+                                    <div class="author-role text-sm text-var-text-secondary">Family Vacation</div>
+                                </div>
+                            </div>
+                        </div>
+                    </div>
+                </article>
+            </div>
+            <!-- Testimonial Controls -->
+            <div class="testimonial-controls flex justify-center items-center gap-4 mt-8" role="navigation" aria-label="Testimonial navigation">
+                <button class="testimonial-prev bg-white/80 hover:bg-white border border-gray-200 rounded-full w-12 h-12 flex items-center justify-center shadow-lg hover:shadow-xl transition-all text-gray-600 hover:text-gray-800 focus:outline-none focus:ring-2 focus:ring-blue-500/50"
+                        aria-label="Previous testimonial">
+                    <i class="fas fa-chevron-left" aria-hidden="true"></i>
+                </button>
+                <div class="testimonial-dots flex gap-3" role="tablist" aria-label="Testimonial selection">
+                    <button class="testimonial-dot w-3 h-3 bg-gray-300 rounded-full transition-all active" data-index="0"
+                            role="tab" aria-selected="true" aria-label="Testimonial 1" aria-controls="testimonial-1" tabindex="0"></button>
+                    <button class="testimonial-dot w-3 h-3 bg-gray-300 rounded-full transition-all" data-index="1"
+                            role="tab" aria-selected="false" aria-label="Testimonial 2" aria-controls="testimonial-2" tabindex="-1"></button>
+                    <button class="testimonial-dot w-3 h-3 bg-gray-300 rounded-full transition-all" data-index="2"
+                            role="tab" aria-selected="false" aria-label="Testimonial 3" aria-controls="testimonial-3" tabindex="-1"></button>
+                </div>
+                <button class="testimonial-next bg-white/80 hover:bg-white border border-gray-200 rounded-full w-12 h-12 flex items-center justify-center shadow-lg hover:shadow-xl transition-all text-gray-600 hover:text-gray-800 focus:outline-none focus:ring-2 focus:ring-blue-500/50"
+                        aria-label="Next testimonial">
+                    <i class="fas fa-chevron-right" aria-hidden="true"></i>
+                </button>
+            </div>
+            <div class="testimonial-progress mt-6 hidden sm:block">
+                <div class="w-full bg-gray-200 rounded-full h-1">
+                    <div class="bg-emerald-500 h-1 rounded-full transition-all duration-1000" style="width: 33.33%"></div>
+                </div>
+            </div>
+        </div>
+        <!-- Trust Indicators -->
+        <div class="trust-indicators mt-16 pt-12 border-t border-gray-200 flex flex-wrap justify-center items-center gap-12" role="list" aria-label="Service trust indicators">
+            <li class="trust-item text-center transform transition-all hover:scale-105" data-aos="fade-up" data-aos-delay="100" tabindex="0">
+                <div class="trust-icon text-3xl text-emerald-500 mb-2" aria-hidden="true">
+                    <i class="fas fa-shield-alt"></i>
+                </div>
+                <div class="trust-text text-sm font-semibold text-gray-700">SSL Secure</div>
+            </li>
+            <li class="trust-item text-center transform transition-all hover:scale-105" data-aos="fade-up" data-aos-delay="200" tabindex="0">
+                <div class="trust-icon text-3xl text-blue-500 mb-2" aria-hidden="true">
+                    <i class="fas fa-credit-card"></i>
+                </div>
+                <div class="trust-text text-sm font-semibold text-gray-700">Multiple Payments</div>
+            </li>
+            <li class="trust-item text-center transform transition-all hover:scale-105" data-aos="fade-up" data-aos-delay="300" tabindex="0">
+                <div class="trust-icon text-3xl text-purple-500 mb-2" aria-hidden="true">
+                    <i class="fas fa-mobile-alt"></i>
+                </div>
+                <div class="trust-text text-sm font-semibold text-gray-700">Mobile Tickets</div>
+            </li>
+            <li class="trust-item text-center transform transition-all hover:scale-105" data-aos="fade-up" data-aos-delay="400" tabindex="0">
+                <div class="trust-icon text-3xl text-amber-500 mb-2" aria-hidden="true">
+                    <i class="fas fa-headset"></i>
+                </div>
+                <div class="trust-text text-sm font-semibold text-gray-700">24/7 Support</div>
+            </li>
+        </div>
+    </div>
+</section>
+<!-- 🎯 FINAL CTA -->
+<section class="final-cta py-20 relative overflow-hidden bg-gradient-to-br from-emerald-900 via-cyan-900 to-blue-900" data-aos="fade-up" aria-labelledby="cta-heading">
+    <div class="cta-pattern absolute inset-0 opacity-20" aria-hidden="true"></div>
+    <div class="container mx-auto px-4 relative z-10 text-center text-white">
+        <div class="cta-content max-w-4xl mx-auto" data-aos="zoom-in">
+            <h2 id="cta-heading" class="text-4xl md:text-5xl font-bold font-playfair mb-6 leading-tight">
+                Ready to Set<span class="text-transparent bg-gradient-to-r from-cyan-300 to-emerald-300 bg-clip-text">Sail</span>?
+            </h2>
+            <p class="text-xl text-white/90 mb-10 max-w-2xl mx-auto leading-relaxed">
+                Join 15,000+ travelers who've discovered Fiji's paradise with our seamless booking experience. Your island adventure awaits!
+            </p>
+            <div class="cta-buttons flex flex-col sm:flex-row gap-6 justify-center mb-12">
+                <a href="{% url 'bookings:book_ticket' %}"
+                   class="primary-cta bg-gradient-to-r from-emerald-500 to-cyan-500 hover:from-emerald-600 hover:to-cyan-600 text-white px-10 py-4 rounded-2xl font-bold shadow-2xl hover:shadow-3xl transform hover:-translate-y-2 transition-all text-lg inline-flex items-center gap-3 focus:outline-none focus:ring-2 focus:ring-white/50"
+                   aria-label="Book your ferry adventure now">
+                    <i class="fas fa-rocket" aria-hidden="true"></i>
+                    <span>Book Your Adventure Now</span>
+                </a>
+                <button onclick="scrollToSchedules()"
+                        class="secondary-cta bg-white/20 hover:bg-white/30 backdrop-blur-xl border border-white/30 text-white px-10 py-4 rounded-2xl font-semibold shadow-xl hover:shadow-2xl transition-all text-lg inline-flex items-center gap-3 focus:outline-none focus:ring-2 focus:ring-white/50"
+                        aria-label="Scroll to view live departures">
+                    <i class="fas fa-play-circle" aria-hidden="true"></i>
+                    <span>Watch Live Departures</span>
+                </button>
+            </div>
+            <div class="cta-stats flex flex-wrap justify-center items-center gap-8 text-white/80 text-sm mt-8">
+                <span class="stat"><i class="fas fa-users text-emerald-300 mr-1" aria-hidden="true"></i>15,000+ Travelers</span>
+                <span class="stat"><i class="fas fa-check-circle text-cyan-300 mr-1" aria-hidden="true"></i>98% On-Time</span>
+                <span class="stat"><i class="fas fa-shield-alt text-amber-300 mr-1" aria-hidden="true"></i>Secure Booking</span>
+            </div>
+        </div>
+    </div>
+</section>
+<!-- Hidden Data for JavaScript -->
+<script type="application/json" id="form-data">
+{
+    "route": "",
+    "date": "2025-09-18",
+    "passengers": "1"
+}
+</script>
+<script type="application/json" id="weather-data">
+{
+    "current": {
+        "temp": 28,
+        "condition": "Sunny",
+        "humidity": 65,
+        "wind": 12
+    },
+    "forecast": [
+        {
+            "date": "Tomorrow",
+            "temp": 29,
+            "condition": "Partly Cloudy"
+        },
+        {
+            "date": "Friday",
+            "temp": 27,
+            "condition": "Sunny"
+        }
+    ],
+    "ports": {
+        "nadi": {
+            "temp": 28,
+            "condition": "Sunny",
+            "wind": 10,
+            "precip": 0
+        },
+        "suva": {
+            "temp": 26,
+            "condition": "Partly Cloudy",
+            "wind": 8,
+            "precip": 5
+        }
+    }
+}
+</script>
+<!-- Back to Top Button -->
+<button class="back-to-top fixed bottom-6 right-6 bg-emerald-600 hover:bg-emerald-700 text-white p-3 rounded-full shadow-lg hover:shadow-xl transition-all duration-300 z-40 hidden focus:outline-none focus:ring-2 focus:ring-emerald-500/50"
+        aria-label="Return to top of page"
+        title="Back to top">
+    <i class="fas fa-arrow-up" aria-hidden="true"></i>
+</button>
+<!-- Loading Screen (Hidden by default) -->
+<div class="loading-screen fixed inset-0 bg-white z-50 flex items-center justify-center hidden" id="loading-screen" aria-live="polite" aria-label="Loading">
+    <div class="text-center">
+        <div class="loading-spinner w-12 h-12 border-2 border-gray-200 border-t-emerald-500 rounded-full animate-spin mx-auto mb-4"></div>
+        <p class="text-lg font-semibold text-gray-700">Setting sail to Fiji...</p>
+        <p class="text-sm text-gray-500 mt-2">Please wait while we load your island adventure</p>
+    </div>
+</div>
+{% endblock %}
+{% block extra_css %}
+<!-- Font Imports -->
+<link rel="preconnect" href="https://fonts.googleapis.com">
+<link rel="preconnect" href="https://fonts.gstatic.com" crossorigin>
+<link href="https://fonts.googleapis.com/css2?family=Playfair+Display:wght@400;700&family=Poppins:wght@300;400;500;600;700&display=swap" rel="stylesheet">
+<!-- Leaflet CSS -->
+<link rel="stylesheet" href="https://unpkg.com/leaflet@1.9.4/dist/leaflet.css" integrity="sha256-p4NxAoJBhIIN+hmNHrzRCf9tD/miZyoHS5obTRR9BMY=" crossorigin="anonymous"/>
+<style>
+/* 🎨 HERO SECTION ENHANCEMENTS */
+.hero {
+    position: relative;
+    height: 100vh;
+    min-height: 600px;
+    max-height: 90vh;
+    overflow: hidden;
+    display: flex;
+    align-items: center;
+    justify-content: center;
+    background: var(--gradient-primary);
+}
+[data-theme="dark"] .hero {
+    background: var(--gradient-primary);
+}
+.hero-slideshow {
+    position: absolute;
+    top: 0;
+    left: 0;
+    width: 100%;
+    height: 100%;
+    z-index: 1;
+}
+.hero-slide {
+    position: absolute;
+    top: 0;
+    left: 0;
+    width: 100%;
+    height: 100%;
+    background-size: cover;
+    background-position: center;
+    background-repeat: no-repeat;
+    opacity: 0;
+    transition: opacity 1.2s ease-in-out;
+}
+[data-theme="dark"] .hero-slide {
+    background-blend-mode: darken;
+}
+.hero-slide.active {
+    opacity: 1;
+}
+.slide-caption {
+    position: absolute;
+    bottom: 2rem;
+    left: 50%;
+    transform: translateX(-50%);
+    background: rgba(0, 0, 0, 0.7);
+    color: var(--text-primary);
+    padding: 0.5rem 1rem;
+    border-radius: 9999px;
+    font-size: 0.875rem;
+    font-weight: 500;
+    white-space: nowrap;
+    pointer-events: none;
+}
+[data-theme="dark"] .slide-caption {
+    color: var(--text-primary);
+}
+.hero-overlay {
+    position: absolute;
+    top: 0;
+    left: 0;
+    width: 100%;
+    height: 100%;
+    background: linear-gradient(
+        135deg,
+        rgba(16, 185, 129, 0.4) 0%,
+        rgba(59, 130, 246, 0.3) 50%,
+        rgba(245, 158, 11, 0.2) 100%
+    );
+    z-index: 2;
+}
+[data-theme="dark"] .hero-overlay {
+    background: linear-gradient(
+        135deg,
+        rgba(6, 78, 59, 0.4) 0%,
+        rgba(30, 64, 175, 0.3) 50%,
+        rgba(146, 64, 14, 0.2) 100%
+    );
+}
+.hero-content {
+    position: relative;
+    z-index: 3;
+    max-width: 800px;
+    margin: 0 auto;
+    padding: 2rem;
+    text-align: center;
+    animation: heroFloat 6s ease-in-out infinite;
+}
+.hero-content h1,
+.hero-content p {
+    color: var(--text-primary);
+}
+[data-theme="dark"] .hero-content h1,
+[data-theme="dark"] .hero-content p {
+    color: var(--text-primary);
+}
+@keyframes heroFloat {
+    0%, 100% { transform: translateY(0px); }
+    50% { transform: translateY(-10px); }
+}
+.booking-widget {
+    background: var(--bg-primary);
+    backdrop-filter: blur(20px);
+    -webkit-backdrop-filter: blur(20px);
+    border: 1px solid var(--border);
+    box-shadow: var(--shadow-xl);
+    max-width: 100%;
+}
+[data-theme="dark"] .booking-widget {
+    background: var(--bg-primary);
+    border-color: var(--border);
+}
+.booking-form {
+    position: relative;
+}
+.booking-form input,
+.booking-form select {
+    background: var(--bg-surface);
+    border: 1px solid var(--border);
+    color: var(--text-primary);
+    backdrop-filter: blur(10px);
+    transition: all 0.3s ease;
+}
+[data-theme="dark"] .booking-form input,
+[data-theme="dark"] .booking-form select {
+    background: var(--bg-surface);
+    border-color: var(--border);
+    color: var(--text-primary);
+}
+.booking-form input:focus,
+.booking-form select:focus {
+    background: var(--bg-primary);
+    border-color: var(--primary);
+    box-shadow: 0 0 0 3px rgba(16, 185, 129, 0.1);
+    transform: translateY(-1px);
+    outline: none;
+}
+[data-theme="dark"] .booking-form input:focus,
+[data-theme="dark"] .booking-form select:focus {
+    background: var(--bg-primary);
+    border-color: var(--primary);
+    box-shadow: 0 0 0 3px rgba(16, 185, 129, 0.2);
+}
+.booking-form input:invalid,
+.booking-form select:invalid {
+    border-color: var(--error);
+    box-shadow: 0 0 0 3px rgba(239, 68, 68, 0.1);
+}
+[data-theme="dark"] .booking-form input:invalid,
+[data-theme="dark"] .booking-form select:invalid {
+    border-color: var(--error);
+    box-shadow: 0 0 0 3px rgba(239, 68, 68, 0.2);
+}
+.booking-form .form-invalid input:invalid,
+.booking-form .form-invalid select:invalid {
+    animation: shake 0.5s ease-in-out;
+}
+@keyframes shake {
+    0%, 100% { transform: translateX(0); }
+    25% { transform: translateX(-5px); }
+    75% { transform: translateX(5px); }
+}
+.route-suggestions {
+    top: 100%;
+    left: 0;
+    right: 0;
+    max-height: 200px;
+    overflow-y: auto;
+    background: var(--bg-primary);
+    border: 1px solid var(--border);
+}
+[data-theme="dark"] .route-suggestions {
+    background: var(--bg-primary);
+    border-color: var(--border);
+}
+.route-suggestions option {
+    display: block;
+    padding: 0.75rem 1rem;
+    cursor: pointer;
+    border-bottom: 1px solid var(--border);
+}
+[data-theme="dark"] .route-suggestions option {
+    border-bottom-color: var(--border);
+}
+.route-suggestions option:hover,
+.route-suggestions option[aria-selected="true"] {
+    background-color: var(--bg-surface);
+}
+[data-theme="dark"] .route-suggestions option:hover,
+[data-theme="dark"] .route-suggestions option[aria-selected="true"] {
+    background-color: var(--bg-surface);
+}
+.date-input::-webkit-calendar-picker-indicator {
+    filter: invert(1) brightness(2);
+}
+.hero-nav-dots {
+    position: absolute;
+    bottom: 2rem;
+    left: 50%;
+    transform: translateX(-50%);
+    display: flex;
+    gap: 12px;
+    z-index: 5;
+}
+.hero-nav-dots .dot {
+    width: 12px;
+    height: 12px;
+    background: rgba(255, 255, 255, 0.5);
+    border-radius: 50%;
+    cursor: pointer;
+    border: 2px solid transparent;
+    transition: all 0.3s ease;
+}
+.hero-nav-dots .dot:hover,
+.hero-nav-dots .dot.active,
+.hero-nav-dots .dot:focus {
+    background: var(--primary);
+    transform: scale(1.2);
+    box-shadow: 0 0 0 4px rgba(16, 185, 129, 0.3);
+    outline: none;
+}
+[data-theme="dark"] .hero-nav-dots .dot:hover,
+[data-theme="dark"] .hero-nav-dots .dot.active,
+[data-theme="dark"] .hero-nav-dots .dot:focus {
+    background: var(--primary);
+    box-shadow: 0 0 0 4px rgba(16, 185, 129, 0.3);
+}
+
+/* 📊 STATS BAR */
+.stats-bar {
+    backdrop-filter: blur(10px);
+    -webkit-backdrop-filter: blur(10px);
+    background: var(--bg-primary);
+    border-bottom: 1px solid var(--border);
+}
+[data-theme="dark"] .stats-bar {
+    background: var(--bg-primary);
+    border-bottom-color: var(--border);
+}
+.stats-grid {
+    max-width: 800px;
+    margin: 0 auto;
+}
+.stat-item {
+    opacity: 0;
+    transform: translateY(20px);
+    transition: all 0.8s ease-out;
+    min-width: 120px;
+}
+.stat-item.animate {
+    opacity: 1;
+    transform: translateY(0);
+}
+.stat-number {
+    font-feature-settings: 'pnum';
+    font-kerning: none;
+    min-height: 1.5em;
+    display: flex;
+    align-items: baseline;
+    justify-content: center;
+    color: var(--primary);
+}
+[data-theme="dark"] .stat-number {
+    color: var(--primary);
+}
+.stat-label {
+    color: var(--text-secondary);
+}
+[data-theme="dark"] .stat-label {
+    color: var(--text-secondary);
+}
+
+/* 🎯 WELCOME SECTION */
+.welcome-section {
+    background: linear-gradient(135deg, var(--primary-light) 0%, var(--secondary-light) 100%);
+    position: relative;
+}
+[data-theme="dark"] .welcome-section {
+    background: linear-gradient(135deg, var(--primary-light) 0%, var(--secondary-light) 100%);
+}
+.welcome-section::before {
+    content: '';
+    position: absolute;
+    top: 0;
+    left: 0;
+    right: 0;
+    bottom: 0;
+    background-image:
+        radial-gradient(circle at 20% 80%, rgba(16, 185, 129, 0.1) 0%, transparent 50%),
+        radial-gradient(circle at 80% 20%, rgba(59, 130, 246, 0.1) 0%, transparent 50%);
+    pointer-events: none;
+}
+.welcome-actions {
+    backdrop-filter: blur(20px);
+    -webkit-backdrop-filter: blur(20px);
+    border-radius: 20px;
+    box-shadow: var(--shadow-lg);
+    max-width: 500px;
+    margin: 0 auto;
+    background: var(--bg-primary);
+}
+[data-theme="dark"] .welcome-actions {
+    background: var(--bg-primary);
+}
+.welcome-heading {
+    color: var(--text-primary);
+}
+[data-theme="dark"] .welcome-heading {
+    color: var(--text-primary);
+}
+
+/* 🗺️ SCHEDULES SECTION */
+.schedules {
+    background: var(--bg-secondary);
+    position: relative;
+}
+[data-theme="dark"] .schedules {
+    background: var(--bg-secondary);
+}
+.schedules::before {
+    content: '';
+    position: absolute;
+    top: 0;
+    left: 0;
+    right: 0;
+    height: 1px;
+    background: linear-gradient(90deg, transparent, var(--border), transparent);
+}
+.next-departure-banner {
+    background: var(--gradient-primary);
+    color: var(--text-primary);
+    transform: skew(-2deg);
+    animation: bannerPulse 2s ease-in-out infinite;
+    max-width: 600px;
+    margin-left: auto;
+    border-left: 4px solid var(--primary);
+}
+[data-theme="dark"] .next-departure-banner {
+    background: var(--gradient-primary);
+    color: var(--text-primary);
+    border-left-color: var(--primary);
+}
+@keyframes bannerPulse {
+    0%, 100% { transform: skew(-2deg) scale(1); }
+    50% { transform: skew(-2deg) scale(1.02); }
+}
+.schedule-filters {
+    background: var(--bg-surface);
+    backdrop-filter: blur(10px);
+    border-radius: 12px;
+    box-shadow: var(--shadow-sm);
+    border: 1px solid var(--border);
+}
+[data-theme="dark"] .schedule-filters {
+    background: var(--bg-surface);
+    border-color: var(--border);
+}
+.filter-select {
+    background: var(--bg-primary);
+    border: 1px solid var(--border);
+    min-width: 140px;
+    position: relative;
+}
+[data-theme="dark"] .filter-select {
+    background: var(--bg-primary);
+    border-color: var(--border);
+}
+.schedule-card {
+    background: var(--bg-primary);
+    border-radius: 16px;
+    overflow: hidden;
+    transition: all 0.4s cubic-bezier(0.4, 0, 0.2, 1);
+    position: relative;
+    border: 1px solid var(--border);
+    box-shadow: var(--shadow-sm);
+}
+[data-theme="dark"] .schedule-card {
+    background: var(--bg-primary);
+    border-color: var(--border);
+}
+.schedule-card::before {
+    content: '';
+    position: absolute;
+    top: 0;
+    left: 0;
+    right: 0;
+    height: 3px;
+    background: var(--gradient-primary);
+    background-size: 200% 100%;
+    transform: scaleX(0);
+    transition: transform 0.3s ease;
+    animation: shimmer 2s infinite;
+}
+@keyframes shimmer {
+    0% { background-position: -200% 0; }
+    100% { background-position: 200% 0; }
+}
+.schedule-card:hover::before {
+    transform: scaleX(1);
+}
+.schedule-card:hover {
+    transform: translateY(-8px);
+    box-shadow: var(--shadow-md);
+}
+.schedule-card:focus-within {
+    outline: 2px solid var(--primary);
+    outline-offset: 2px;
+}
+.weather-info {
+    background: var(--secondary-light);
+    border: 1px solid var(--border);
+    border-radius: 12px;
+    transition: all 0.3s ease;
+}
+[data-theme="dark"] .weather-info {
+    background: var(--secondary-light);
+    border-color: var(--border);
+}
+.weather-info:hover {
+    transform: translateY(-1px);
+    box-shadow: var(--shadow-md);
+}
+.weather-condition.warning {
+    color: var(--error);
+    animation: pulse 2s infinite;
+    background: rgba(239, 68, 68, 0.1);
+    padding: 2px 6px;
+    border-radius: 4px;
+    display: inline-block;
+}
+[data-theme="dark"] .weather-condition.warning {
+    color: var(--error);
+    background: rgba(239, 68, 68, 0.2);
+}
+@keyframes pulse {
+    0%, 100% { opacity: 1; }
+    50% { opacity: 0.7; }
+}
+.book-btn {
+    background: var(--gradient-primary);
+    position: relative;
+    overflow: hidden;
+    isolation: isolate;
+    color: var(--text-primary);
+}
+[data-theme="dark"] .book-btn {
+    color: var(--text-primary);
+}
+.book-btn::before {
+    content: '';
+    position: absolute;
+    top: 0;
+    left: -100%;
+    width: 100%;
+    height: 100%;
+    background: linear-gradient(90deg, transparent, rgba(255, 255, 255, 0.2), transparent);
+    transition: left 0.5s;
+}
+.book-btn:hover::before {
+    left: 100%;
+}
+.book-btn:hover {
+    transform: translateY(-2px) scale(1.02);
+}
+.unavailable-btn,
+.cancelled-btn {
+    cursor: not-allowed;
+    background: var(--neutral-200);
+    color: var(--text-muted);
+}
+[data-theme="dark"] .unavailable-btn,
+[data-theme="dark"] .cancelled-btn {
+    background: var(--neutral-200);
+    color: var(--text-muted);
+}
+.quick-actions {
+    background: var(--bg-surface);
+    backdrop-filter: blur(10px);
+    border-radius: 12px;
+    padding: 0.75rem;
+    border: 1px solid var(--border);
+    transition: all 0.3s ease;
+}
+[data-theme="dark"] .quick-actions {
+    background: var(--bg-surface);
+    border-color: var(--border);
+}
+.quick-actions:hover {
+    background: var(--bg-primary);
+    box-shadow: var(--shadow-md);
+}
+.quick-btn {
+    min-width: 60px;
+    justify-content: center;
+    background: var(--neutral-100);
+    color: var(--text-secondary);
+}
+[data-theme="dark"] .quick-btn {
+    background: var(--neutral-200);
+    color: var(--text-secondary);
+}
+.quick-btn:hover {
+    background: var(--neutral-200);
+}
+[data-theme="dark"] .quick-btn:hover {
+    background: var(--neutral-100);
+}
+.quick-btn:focus {
+    outline: none;
+    box-shadow: 0 0 0 2px rgba(16, 185, 129, 0.2);
+}
+
+/* 🏝️ DESTINATIONS SECTION */
+.destinations {
+    background: linear-gradient(135deg, var(--primary-light) 0%, var(--secondary-light) 100%);
+    position: relative;
+}
+[data-theme="dark"] .destinations {
+    background: linear-gradient(135deg, var(--primary-light) 0%, var(--secondary-light) 100%);
+}
+.destinations::before {
+    content: '';
+    position: absolute;
+    top: 0;
+    left: 0;
+    right: 0;
+    height: 1px;
+    background: linear-gradient(90deg, transparent, var(--border), transparent);
+}
+.destination-card {
+    background: var(--bg-primary);
+    border-radius: 20px;
+    overflow: hidden;
+    box-shadow: var(--shadow-lg);
+    transition: all 0.4s cubic-bezier(0.4, 0, 0.2, 1);
+    border: 1px solid var(--border);
+}
+[data-theme="dark"] .destination-card {
+    background: var(--bg-primary);
+    border-color: var(--border);
+}
+.destination-card:hover {
+    transform: translateY(-12px) rotate(1deg);
+    box-shadow: var(--shadow-xl);
+}
+.destination-card:focus-within {
+    outline: 2px solid var(--primary);
+    outline-offset: 2px;
+}
+.destination-image {
+    position: relative;
+    overflow: hidden;
+}
+.destination-overlay {
+    background: linear-gradient(180deg, transparent 0%, rgba(0, 0, 0, 0.8) 100%);
+    transition: all 0.3s ease;
+}
+.destination-cta {
+    background: var(--bg-primary);
+    backdrop-filter: blur(10px);
+    border-radius: 25px;
+    box-shadow: var(--shadow-md);
+    transition: all 0.3s ease;
+    white-space: nowrap;
+    color: var(--text-primary);
+}
+[data-theme="dark"] .destination-cta {
+    background: var(--bg-primary);
+    color: var(--text-primary);
+}
+.destination-cta:hover,
+.destination-cta:focus {
+    transform: translateY(-2px);
+    box-shadow: var(--shadow-lg);
+}
+.destination-info {
+    transition: all 0.3s ease;
+}
+.destination-info h3,
+.destination-info p {
+    color: var(--text-primary);
+}
+[data-theme="dark"] .destination-info h3,
+[data-theme="dark"] .destination-info p {
+    color: var(--text-primary);
+}
+
+/* 🌟 FEATURES SECTION */
+.features {
+    background: var(--bg-secondary);
+}
+[data-theme="dark"] .features {
+    background: var(--bg-secondary);
+}
+.feature-card {
+    background: var(--bg-primary);
+    border-radius: 20px;
+    border: 1px solid var(--border);
+    transition: all 0.4s cubic-bezier(0.4, 0, 0.2, 1);
+    position: relative;
+    overflow: hidden;
+}
+[data-theme="dark"] .feature-card {
+    background: var(--bg-primary);
+    border-color: var(--border);
+}
+.feature-card::before {
+    content: '';
+    position: absolute;
+    top: 0;
+    left: 0;
+    right: 0;
+    height: 4px;
+    background: var(--gradient-primary);
+    transform: scaleX(0);
+    transition: transform 0.3s ease;
+}
+.feature-card:hover::before,
+.feature-card:focus-within::before {
+    transform: scaleX(1);
+}
+.feature-card:hover,
+.feature-card:focus-within {
+    transform: translateY(-8px) rotate(1deg);
+    box-shadow: var(--shadow-xl);
+    border-color: var(--border-hover);
+    outline: none;
+}
+.feature-icon {
+    filter: drop-shadow(0 4px 8px rgba(16, 185, 129, 0.3));
+    transition: all 0.3s ease;
+    color: var(--primary);
+}
+[data-theme="dark"] .feature-icon {
+    color: var(--primary);
+}
+.feature-link {
+    transition: all 0.3s ease;
+    color: var(--primary);
+}
+[data-theme="dark"] .feature-link {
+    color: var(--primary);
+}
+
+/* 💬 TESTIMONIALS SECTION */
+.testimonials {
+    background: var(--bg-secondary);
+    position: relative;
+}
+[data-theme="dark"] .testimonials {
+    background: var(--bg-secondary);
+}
+.testimonials::before {
+    content: '';
+    position: absolute;
+    top: 0;
+    left: 0;
+    right: 0;
+    height: 1px;
+    background: linear-gradient(90deg, transparent, var(--border), transparent);
+}
+.testimonial-card {
+    background: var(--bg-primary);
+    border-radius: 24px;
+    border: 1px solid var(--border);
+    position: relative;
+    overflow: hidden;
+    box-shadow: var(--shadow-lg);
+    transition: all 0.5s cubic-bezier(0.4, 0, 0.2, 1);
+}
+[data-theme="dark"] .testimonial-card {
+    background: var(--bg-primary);
+    border-color: var(--border);
+}
+.testimonial-card::before {
+    content: '';
+    position: absolute;
+    top: 0;
+    left: 0;
+    right: 0;
+    height: 1px;
+    background: var(--gradient-primary);
+}
+.testimonial-card:not(.active) {
+    opacity: 0.7;
+    transform: translateX(100px);
+}
+.testimonial.active {
+    opacity: 1;
+    transform: translateX(0);
+}
+.quote-mark {
+    filter: drop-shadow(0 2px 4px rgba(0, 0, 0, 0.1));
+    color: var(--neutral-100);
+}
+[data-theme="dark"] .quote-mark {
+    color: var(--neutral-200);
+}
+.testimonial-author {
+    background: var(--primary-light);
+    border-radius: 16px;
+    padding: 1rem;
+    margin-top: 2rem;
+    border: 1px solid var(--border);
+}
+[data-theme="dark"] .testimonial-author {
+    background: var(--primary-light);
+    border-color: var(--border);
+}
+.author-avatar {
+    background: var(--gradient-primary);
+    box-shadow: var(--shadow-md);
+}
+.testimonial-controls {
+    background: var(--bg-primary);
+    backdrop-filter: blur(20px);
+    border-radius: 50px;
+    padding: 1rem 2rem;
+    box-shadow: var(--shadow-lg);
+    border: 1px solid var(--border);
+}
+[data-theme="dark"] .testimonial-controls {
+    background: var(--bg-primary);
+    border-color: var(--border);
+}
+.testimonial-dot {
+    transition: all 0.3s ease;
+    cursor: pointer;
+    background: var(--neutral-200);
+}
+[data-theme="dark"] .testimonial-dot {
+    background: var(--neutral-200);
+}
+.testimonial-dot:hover,
+.testimonial-dot:focus {
+    transform: scale(1.3);
+    box-shadow: 0 0 0 4px rgba(16, 185, 129, 0.2);
+    outline: none;
+}
+.testimonial-dot.active {
+    background: var(--primary);
+    transform: scale(1.2);
+}
+.testimonial-progress {
+    max-width: 400px;
+    margin: 0 auto;
+}
+.testimonial-progress div {
+    background: var(--primary);
+}
+[data-theme="dark"] .testimonial-progress div {
+    background: var(--primary);
+}
+
+/* 🎯 FINAL CTA */
+.final-cta {
+    position: relative;
+    overflow: hidden;
+    background: var(--gradient-primary);
+    background-attachment: fixed;
+}
+[data-theme="dark"] .final-cta {
+    background: var(--gradient-primary);
+}
+.cta-pattern {
+    background-image:
+        radial-gradient(circle at 25% 25%, var(--primary) 0%, transparent 50%),
+        radial-gradient(circle at 75% 75%, var(--secondary) 0%, transparent 50%);
+    animation: ctaPatternShift 20s ease-in-out infinite;
+}
+@keyframes ctaPatternShift {
+    0%, 100% { transform: translate(0, 0); }
+    50% { transform: translate(10px, -10px); }
+}
+.primary-cta {
+    background: var(--gradient-primary);
+    box-shadow: var(--shadow-xl);
+    position: relative;
+    z-index: 10;
+    color: var(--text-primary);
+}
+[data-theme="dark"] .primary-cta {
+    color: var(--text-primary);
+}
+.primary-cta::before {
+    content: '';
+    position: absolute;
+    top: 0;
+    left: 0;
+    right: 0;
+    bottom: 0;
+    background: linear-gradient(45deg, transparent 30%, rgba(255, 255, 255, 0.1) 50%, transparent 70%);
+    opacity: 0;
+    transition: opacity 0.3s ease;
+    pointer-events: none;
+}
+.primary-cta:hover::before {
+    opacity: 1;
+    animation: shine 0.6s ease;
+}
+@keyframes shine {
+    0% { left: -100%; }
+    100% { left: 100%; }
+}
+.primary-cta:hover {
+    box-shadow: var(--shadow-2xl);
+    transform: translateY(-3px);
+}
+.secondary-cta {
+    background: var(--bg-surface);
+    backdrop-filter: blur(20px);
+    border: 1px solid var(--border);
+    transition: all 0.3s ease;
+    color: var(--text-primary);
+}
+[data-theme="dark"] .secondary-cta {
+    background: var(--bg-surface);
+    border-color: var(--border);
+    color: var(--text-primary);
+}
+.secondary-cta:hover {
+    background: var(--bg-primary);
+    transform: translateY(-2px);
+    box-shadow: var(--shadow-lg);
+}
+.cta-stats {
+    font-size: 0.875rem;
+    color: var(--text-secondary);
+}
+[data-theme="dark"] .cta-stats {
+    color: var(--text-secondary);
+}
+.cta-stats .stat {
+    display: flex;
+    align-items: center;
+    gap: 0.5rem;
+}
+
+/* 🛠️ UTILITY CLASSES */
+.font-playfair { font-family: 'Playfair Display', serif; }
+.font-poppins { font-family: 'Poppins', sans-serif; }
+.shadow-2xl { box-shadow: var(--shadow-xl); }
+.shadow-3xl { box-shadow: 0 35px 60px -12px rgba(0, 0, 0, 0.25); }
+.transition-all { transition: all 0.3s cubic-bezier(0.4, 0, 0.2, 1); }
+.container {
+    max-width: 1200px;
+    margin: 0 auto;
+    padding-left: 1rem;
+    padding-right: 1rem;
+}
+.sr-only {
+    position: absolute;
+    width: 1px;
+    height: 1px;
+    padding: 0;
+    margin: -1px;
+    overflow: hidden;
+    clip: rect(0, 0, 0, 0);
+    white-space: nowrap;
+    border: 0;
+}
+.back-to-top {
+    opacity: 0;
+    visibility: hidden;
+    transition: all 0.3s ease;
+    background: var(--primary);
+    backdrop-filter: blur(10px);
+}
+[data-theme="dark"] .back-to-top {
+    background: var(--primary);
+}
+.back-to-top.show {
+    opacity: 1;
+    visibility: visible;
+}
+.back-to-top:hover,
+.back-to-top:focus {
+    background: var(--primary-dark);
+    transform: scale(1.1);
+}
+[data-theme="dark"] .back-to-top:hover,
+[data-theme="dark"] .back-to-top:focus {
+    background: var(--primary-dark);
+}
+
+/* Loading Screen */
+.loading-screen {
+    background: var(--bg-secondary);
+}
+[data-theme="dark"] .loading-screen {
+    background: var(--bg-secondary);
+}
+.loading-spinner {
+    border-width: 3px;
+    border-color: var(--border);
+    border-top-color: var(--primary);
+}
+
+/* 📱 RESPONSIVE */
+@media (max-width: 768px) {
+    .hero {
+        height: 80vh;
+        min-height: 500px;
+    }
+    .hero-content {
+        padding: 1rem;
+        margin-bottom: 4rem;
+    }
+    .booking-widget {
+        padding: 1.5rem;
+        margin: 1rem;
+        border-radius: 1rem;
+    }
+    .form-row {
+        flex-direction: column;
+        gap: 1rem;
+    }
+    .stats-grid {
+        gap: 2rem;
+        justify-content: center;
+    }
+    .schedule-list {
+        grid-template-columns: 1fr;
+        gap: 1rem;
+    }
+    .features-grid {
+        grid-template-columns: 1fr;
+        gap: 2rem;
+    }
+    .destination-grid {
+        grid-template-columns: 1fr;
+        gap: 1.5rem;
+    }
+    .testimonials-container {
+        padding: 0 1rem;
+    }
+    .testimonial-controls {
+        flex-direction: column;
+        gap: 1rem;
+        padding: 1rem;
+    }
+    .trust-indicators {
+        gap: 1rem;
+        padding: 1rem;
+    }
+    .cta-buttons {
+        flex-direction: column;
+        gap: 1rem;
+    }
+    .map-container {
+        height: 300px;
+    }
+    .notification-container {
+        right: 1rem;
+        left: 1rem;
+        max-width: none;
+    }
+}
+@media (max-width: 480px) {
+    .hero h1 {
+        font-size: 2.5rem;
+        line-height: 1.1;
+    }
+    .intro-text {
+        font-size: 1rem;
+    }
+    .booking-form input,
+    .booking-form select {
+        padding: 0.75rem;
+        font-size: 0.9rem;
+    }
+    .schedule-card {
+        padding: 1rem;
+    }
+    .schedule-card h3 {
+        font-size: 1.1rem;
+    }
+    .features-grid,
+    .destination-grid {
+        gap: 1rem;
+    }
+    .section-header h2 {
+        font-size: 1.75rem;
+    }
+    .back-to-top {
+        bottom: 1rem;
+        right: 1rem;
+        width: 48px;
+        height: 48px;
+    }
+    .next-departure-banner {
+        transform: none;
+        animation: none;
+    }
+}
+
+/* ♿ ACCESSIBILITY & PERFORMANCE */
+@media (prefers-reduced-motion: reduce) {
+    *, *::before, *::after {
+        animation-duration: 0.01ms !important;
+        animation-iteration-count: 1 !important;
+        transition-duration: 0.01ms !important;
+        scroll-behavior: auto !important;
+    }
+    .animate-bounce,
+    .animate-ping,
+    .animate-pulse,
+    .animate-spin {
+        animation: none !important;
+    }
+    .hero-slide {
+        transition: none;
+    }
+    .schedule-card,
+    .destination-card,
+    .feature-card {
+        transition: none;
+    }
+}
+</style>
+{% endblock %}
+{% block extra_js %}
+<!-- Essential Libraries -->
+<script src="https://unpkg.com/aos@2.3.4/dist/aos.js"></script>
+<script src="https://unpkg.com/leaflet@1.9.4/dist/leaflet.js"></script>
+<!-- Main Homepage JavaScript -->
+<script src="{% static 'js/home.js' %}"></script>
+<!-- Minimal Initialization Script -->
+<script>
+document.addEventListener('DOMContentLoaded', function() {
+    console.log('Fiji Ferry - Page loaded, initializing...');
+    // Show loading screen briefly
+    const loadingScreen = document.getElementById('loading-screen');
+    if (loadingScreen) {
+        loadingScreen.classList.remove('hidden');
+        setTimeout(() => {
+            loadingScreen.classList.add('hidden');
+        }, 1500);
+    }
+    // Initialize AOS if available
+    if (typeof AOS !== 'undefined') {
+        AOS.init({
+            duration: 800,
+            easing: 'ease-out-cubic',
+            once: true,
+            offset: 100,
+            disable: window.innerWidth < 768 || window.matchMedia('(prefers-reduced-motion: reduce)').matches,
+            anchorPlacement: 'top-bottom'
+        });
+        console.log('AOS animations initialized');
+    }
+    // Back to top functionality
+    const backToTop = document.querySelector('.back-to-top');
+    if (backToTop) {
+        const toggleBackToTop = () => {
+            const scrolled = window.pageYOffset;
+            const threshold = 300;
+            backToTop.classList.toggle('show', scrolled > threshold);
+        };
+        window.addEventListener('scroll', toggleBackToTop);
+        backToTop.addEventListener('click', () => {
+            window.scrollTo({
+                top: 0,
+                behavior: 'smooth'
+            });
+        });
+        // Initial check
+        toggleBackToTop();
+    }
+    // Global functions for template onclick handlers
+    window.scrollToSchedules = function() {
+        const schedulesSection = document.getElementById('schedules-section');
+        if (schedulesSection) {
+            schedulesSection.scrollIntoView({
+                behavior: 'smooth',
+                block: 'start'
+            });
+        }
+    };
+    window.resetSearch = function() {
+        const form = document.getElementById('search-form');
+        if (form) {
+            form.reset();
+            const dateInput = document.getElementById('departure-date');
+            const today = new Date().toISOString().split('T')[0];
+            if (dateInput) dateInput.value = today;
+            form.dispatchEvent(new Event('reset', { bubbles: true }));
+            // Trigger form validation update
+            form.dispatchEvent(new Event('input', { bubbles: true }));
+        }
+    };
+    // Simple save/share handlers (fallback)
+    window.saveSchedule = function(scheduleId) {
+        const button = event?.target.closest('button');
+        if (button) {
+            const icon = button.querySelector('i');
+            if (icon) {
+                if (icon.classList.contains('far')) {
+                    icon.classList.remove('far');
+                    icon.classList.add('fas', 'text-red-500');
+                    console.log(`Saved schedule ${scheduleId}`);
+                } else {
+                    icon.classList.remove('fas', 'text-red-500');
+                    icon.classList.add('far');
+                    console.log(`Unsaved schedule ${scheduleId}`);
+                }
+            }
+        }
+    };
+    window.shareSchedule = function(scheduleId) {
+        const url = `${window.location.origin}/bookings/book/?schedule_id=${scheduleId}`;
+        if (navigator.share) {
+            navigator.share({
+                title: 'Fiji Ferry Booking',
+                text: 'Check out this ferry schedule!',
+                url: url
+            }).catch(console.error);
+        } else {
+            navigator.clipboard.writeText(url).then(() => {
+                console.log('Schedule link copied!');
+            }).catch(console.error);
+        }
+    };
+    // Route suggestions for search form
+    const routeInput = document.getElementById('route');
+    const suggestions = document.getElementById('route-suggestions');
+    if (routeInput && suggestions) {
+        routeInput.addEventListener('input', function(e) {
+            const query = e.target.value.toLowerCase();
+            if (query.length < 2) {
+                suggestions.classList.add('hidden');
+                return;
+            }
+            const datalist = document.getElementById('routes');
+            if (!datalist) return;
+            const options = Array.from(datalist.querySelectorAll('option'));
+            const matches = options.filter(opt =>
+                opt.value.toLowerCase().includes(query) ||
+                (opt.dataset.display && opt.dataset.display.toLowerCase().includes(query))
+            ).slice(0, 5);
+            if (matches.length > 0) {
+                suggestions.innerHTML = matches.map(opt =>
+                    `<div class="route-suggestion p-2 border-b border-gray-200 hover:bg-gray-100 cursor-pointer"
+                         onclick="document.getElementById('route').value='${opt.value}'; document.getElementById('route-suggestions').classList.add('hidden')"
+                         role="option" tabindex="0">${opt.dataset.display || opt.textContent}</div>`
+                ).join('');
+                suggestions.classList.remove('hidden');
+            } else {
+                suggestions.classList.add('hidden');
+            }
+        });
+        // Hide suggestions on outside click
+        document.addEventListener('click', function(e) {
+            if (!e.target.closest('.form-group:has(#route)')) {
+                suggestions.classList.add('hidden');
+            }
+        });
+        // Hide on escape key
+        routeInput.addEventListener('keydown', function(e) {
+            if (e.key === 'Escape') {
+                suggestions.classList.add('hidden');
+            }
+        });
+    }
+    // Form validation feedback
+    const form = document.getElementById('search-form');
+    const feedback = document.getElementById('form-feedback');
+    if (form && feedback) {
+        form.addEventListener('input', function() {
+            const isValid = routeInput.value.trim() &&
+                           document.getElementById('departure-date').value &&
+                           document.getElementById('passengers').value !== '0';
+            feedback.classList.toggle('hidden', isValid);
+            feedback.classList.toggle('text-emerald-300', isValid);
+            feedback.classList.toggle('text-red-300', !isValid);
+            feedback.textContent = isValid ? '✓ Ready to search!' : '⚠️ Please complete all fields';
+        });
+    }
+    // Hero slideshow
+    let currentSlide = 0;
+    const slides = document.querySelectorAll('.hero-slide');
+    const dots = document.querySelectorAll('.hero-nav-dots .dot');
+    function showSlide(index) {
+        slides.forEach((slide, i) => {
+            slide.classList.toggle('active', i === index);
+        });
+        dots.forEach((dot, i) => {
+            dot.classList.toggle('active', i === index);
+            dot.setAttribute('aria-pressed', i === index);
+        });
+    }
+    function nextSlide() {
+        currentSlide = (currentSlide + 1) % slides.length;
+        showSlide(currentSlide);
+    }
+    setInterval(nextSlide, 5000);
+    // Dot navigation
+    dots.forEach((dot, index) => {
+        dot.addEventListener('click', () => {
+            currentSlide = index;
+            showSlide(currentSlide);
+        });
+    });
+    // Map initialization
+    const mapContainer = document.getElementById('fiji-map');
+    const mapLoading = document.getElementById('map-loading');
+    if (mapContainer && mapLoading) {
+        mapLoading.classList.remove('hidden');
+        var map = L.map('fiji-map').setView([-17.7134, 178.0650], 8);
+        L.tileLayer('https://tile.openstreetmap.org/{z}/{x}/{y}.png', {
+            maxZoom: 19,
+            attribution: '&copy; <a href="http://www.openstreetmap.org/copyright">OpenStreetMap</a>'
+        }).addTo(map);
+        // Add some markers for ports
+        L.marker([-17.7728, 177.3809]).addTo(map).bindPopup('Nadi Port');
+        L.marker([-18.1248, 178.3967]).addTo(map).bindPopup('Suva Port');
+        setTimeout(() => {
+            mapLoading.classList.add('hidden');
+        }, 1000);
+    }
+    // Live ferry count animation
+    const liveFerryCount = document.getElementById('live-ferry-count');
+    const onScheduleCount = document.getElementById('on-schedule-count');
+    if (liveFerryCount && onScheduleCount) {
+        setTimeout(() => {
+            liveFerryCount.textContent = '5';
+            onScheduleCount.textContent = '4';
+        }, 1500);
+    }
+    // Testimonial progress bar
+    const testimonialProgress = document.querySelector('.testimonial-progress');
+    if (testimonialProgress) {
+        const updateProgress = () => {
+            const progress = ((Date.now() % 7000) / 7000) * 100;
+            testimonialProgress.querySelector('div').style.width = `${progress}%`;
+        };
+        setInterval(updateProgress, 100);
+    }
+    console.log('Fiji Ferry - Basic DOM interactions ready');
+});
+</script>
 {% endblock %}